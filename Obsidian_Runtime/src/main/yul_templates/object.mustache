{{! This is a template used by mustache to generate the final string of yul code. The
structures of these templates are referenced from github repo
ethereum/solidity/libsolidity/codegen/ir/IRGenerator.cpp
(https://github.com/ethereum/solidity/blob/develop/libsolidity/codegen/ir/IRGenerator.cpp)
Consulting example yul code is also helpful in understanding the template.
https://solidity.readthedocs.io/en/latest/yul.html#specification-of-yul-object
}}
object "{{creationObject}}" {
    code {
        {{! init free memory pointer, see chatper "Layout in Memory" of the Solidity doc}}
        {{memoryInit}}
        {{! protection against sending Ether }}
        {{callValueCheck}}
        {{! not impletmented by the current stage, cited from IRGenerator.cpp (link in file comment above) }}
        {{#notLibrary}}
            {{#constructorHasParams}} let {{constructorParams}} := {{copyConstructorArguments}}() {{/constructorHasParams}}
            {{implicitConstructor}}({{constructorParams}})
        {{/notLibrary}}
        {{! call constructor }}
        {{#deploy}}
            {{call}}
        {{/deploy}}
        {{! functions related to constructor }}
        {{#deployFunctions}}
            {{code}}
        {{/deployFunctions}}
    }
    object "{{runtimeObject}}" {
        code {
            {{! init free memory pointer, see chatper "Layout in Memory" of the Solidity doc}}
            {{memoryInitRuntime}}
            {{! obtain which runtime function is called, https://solidity.readthedocs.io/en/latest/abi-spec.html#function-selector}}
            {{#dispatch}}
<<<<<<< HEAD
                {{! TODO BUG: forget to add implementation of shift_right_unsigned,
                    it simply returns shr(224, value) }}
=======
                {{! TODO 224 is a magic number offset to shift to follow the spec above; check that it's right }}
>>>>>>> 80acacd3
                let selector := shr(224, calldataload(0))
                switch selector
                {{#dispatchCase}}
                    case {{hash}} {
                        {{dispatchCall}}
                    }
                {{/dispatchCase}}
            {{/dispatch}}
            {{#runtimeFunctions}}
                {{code}}
            {{/runtimeFunctions}}
        }
        {{runtimeSubObjects}}
    }
    {{subObjects}}
}<|MERGE_RESOLUTION|>--- conflicted
+++ resolved
@@ -31,12 +31,7 @@
             {{memoryInitRuntime}}
             {{! obtain which runtime function is called, https://solidity.readthedocs.io/en/latest/abi-spec.html#function-selector}}
             {{#dispatch}}
-<<<<<<< HEAD
-                {{! TODO BUG: forget to add implementation of shift_right_unsigned,
-                    it simply returns shr(224, value) }}
-=======
                 {{! TODO 224 is a magic number offset to shift to follow the spec above; check that it's right }}
->>>>>>> 80acacd3
                 let selector := shr(224, calldataload(0))
                 switch selector
                 {{#dispatchCase}}
