/**
 * Created by mcoblenz on 2/16/17.
 * A chaincode program corresponds to a server that listens for transaction requests.
 * This is the base class for such servers.
 * The main method waits for transaction requests and dispatches them.
 */

package edu.cmu.cs.obsidian.chaincode;

import com.google.protobuf.InvalidProtocolBufferException;
import org.json.*;

import java.io.*;
import java.net.ServerSocket;
import java.net.Socket;
import java.nio.file.StandardOpenOption;
import java.util.Arrays;
import java.util.Base64;

class ChaincodeBaseServer {
    private final int port;
    private final ChaincodeBaseMock base;
    private final boolean printDebug;

    public ChaincodeBaseServer(int port, ChaincodeBaseMock base, boolean printDebug) {
        this.port = port;
        this.base = base;
        this.printDebug = printDebug;
    }

    // TODO: change this to gRPC.
    /* Example of expected format:
        {
            "method" : "deploy" or "invoke" or "query",
            "params" : {
                "ctorMsg" : {
                    "function" : "transaction_name",
                    "args" : [protobuf messages for tx args go in this array]
                }
            },
        }

        Example response format:
        {
            "result": {
                "status": "OK",
                "message": [return value encoded]
            }
        }

     */

    /* Waits for a request and then runs a transaction based on the request.
     * Throws [ClassCastException] when the request in incorrectly formatted,
     * i.e. json parsing doesn't work as expected */
    private void handleRequest(ServerSocket serverSk)
            throws ClassCastException {
        Socket clientSk = null;
        try {
            clientSk = serverSk.accept();
        }
        catch (IOException e) {
            // If the client failed to establish a connection, drop this request.
            return;
        }
<<<<<<< HEAD

        if (printDebug) System.out.println("Accepted connection...");

        boolean anotherTransaction = true;
        while (!clientSk.isClosed() && anotherTransaction) {
            try {
                anotherTransaction = processTransaction(clientSk);
            }
            catch (IOException e) {
                // Bail.
                try {
                    clientSk.close();
                    return;
                }
                catch (IOException e2) {
                    // Nothing to do.
                }
                return;
            }
        }
    }

=======

        if (printDebug) System.out.println("Accepted connection...");

        boolean anotherTransaction = true;
        while (!clientSk.isClosed() && anotherTransaction) {
            try {
                anotherTransaction = processTransaction(clientSk);
            }
            catch (IOException e) {
                // Bail.
                try {
                    clientSk.close();
                    return;
                }
                catch (IOException e2) {
                    // Nothing to do.
                }
                return;
            }
        }
    }

>>>>>>> 0d184e2b
    // returns true iff we should process another transaction from this client.
    private boolean processTransaction(Socket clientSk)
            throws IOException, ClassCastException
    {

        BufferedReader in =
                new BufferedReader(new InputStreamReader(clientSk.getInputStream()));
        OutputStreamWriter out = new OutputStreamWriter(clientSk.getOutputStream());

        JSONTokener tokener = new JSONTokener(in);
        if (!tokener.more()) {
            // The client has sent an EOF, so we're done.
            return false;
        }

        JSONObject root = new JSONObject(tokener);

        if (printDebug) System.out.println("Received transaction request. JSON:\n" + root.toString());
        String method = root.getString("method");
        JSONArray txArgsJson = root.getJSONObject("params")
                .getJSONObject("ctorMsg")
                .getJSONArray("args");

        byte[][] txArgs = new byte[txArgsJson.length()][];
        for (int i = 0; i < txArgsJson.length(); i++) {
            txArgs[i] = ChaincodeUtils.JSONStringToBytes(txArgsJson.getString(i));
        }

        byte[] retBytes = new byte[0];
        boolean abortTransaction = false;

        if (method.equals("deploy")) {
            if (printDebug) System.out.println("Calling constructor...");
            retBytes = base.init(base.stub, txArgs);
        }
        else if (method.equals("invoke")) {
            /* [txName] is parsed here because "deploy" doesn't take a name */
            String txName = root.getJSONObject("params")
                    .getJSONObject("ctorMsg")
                    .getString("function");

            if (printDebug) System.out.println("Calling transaction '" + txName + "'...");
            retBytes = base.run(base.stub, txName, txArgs);
        }
        else if (method.equals("query")) {
            /* TODO : do we support queries? */
        }
        else {
            /* like other places in this method where this exception is thrown,
             * this will conceptually indicate that the JSON in malformed */
            throw new ClassCastException();
        }

        /* we should try to send the return value back, but not fail,
         * e.g. if the client closes the socket after the tx is sent */

        if (printDebug) {
            System.out.println("Raw return bytes:");
            if (retBytes == null) {
                System.out.println("(null)");
            }
            else {
                System.out.println(Arrays.toString(retBytes));
            }
        }

        JSONObject retObject = new JSONObject();
        JSONObject result = new JSONObject();
        if (retBytes == null) {
            result.put("status", "Failure");
        }
        else {
            result.put("status", "OK");
            result.put("message", ChaincodeUtils.bytesToJSONString(retBytes));
        }
        retObject.put("result", result);

        if (printDebug) {
            System.out.println("Sending back JSON: ");
            System.out.println(retObject.toString());
        }

        try {
            out.write(retObject.toString());
            out.flush();
            if (printDebug) System.out.println("Successfully sent return value");
        } catch (IOException e) {
            if (printDebug) System.out.println("Client rejected return value");
        }

        if (printDebug) System.out.println("Transaction completed");
        return true;
    }

    /* this ought to never return under normal conditions: it accepts connections
     * until the program is killed */
    public void start() throws IOException {
        ServerSocket serverSk = new ServerSocket(port);

        if (printDebug)
            System.out.println("Listening on port " + Integer.toString(port) + "...");

        /* transactions are executed one at a time (i.e. not concurrently),
         * and in the order they are received by the server */
        while (true) {
            try { handleRequest(serverSk); }
            /* this means the json wasn't in the right format;
             * we should continue handling requests */
            catch (ClassCastException e) {
                if (printDebug) System.out.println("Bad Request: JSON failed to parse");
            }
        }
    }
}

public abstract class ChaincodeBaseMock {
    public final ChaincodeStubMock stub = new ChaincodeStubMock();

    public void delegatedMain(String args[]) {
        if (args.length != 2) {
            java.net.URL jar = null;
            Class currentClass = new Object() { }.getClass().getEnclosingClass();
            java.security.CodeSource src = currentClass.getProtectionDomain().getCodeSource();
            if (src != null) {
                jar = src.getLocation();
            }

            System.err.println(
                    "Usage: 'java -jar " + jar + " <path> <port>' where\n" +
                    "<path> is the path to the chaincode archive\n" +
                    "<port> is a port number to listen for transactions on"
            );
            System.exit(1);
        }

        /* archive path */
        String archivePathString = args[0];
        java.nio.file.Path archivePath = java.nio.file.Paths.get(archivePathString);

        /* port */
        int port = Integer.parseInt(args[1]);

        /* TODO: add an option to turn this on/off */
        boolean printDebug = true;

        try {
            byte[] bytes = java.nio.file.Files.readAllBytes(archivePath);
            __initFromArchiveBytes(bytes);
        }
        catch (InvalidProtocolBufferException e) {
            // Failed to read the file. Bail.
            System.err.println(archivePath + " is a file, but does not contain a valid archive of this contract.");
            System.exit(1);
        }
        catch (IOException e) {
            // If the file didn't exist, no problem; we'll create a new instance later.
        }

        /* setup a hook that saves data to archive file on shutdown */
        Runtime.getRuntime().addShutdownHook(new Thread(() -> {
            System.out.println("\nSaving to archive...");
            byte[] newArchiveBytes = __archiveBytes();
            try {
                java.nio.file.Files.write(archivePath, newArchiveBytes,
                        StandardOpenOption.TRUNCATE_EXISTING, StandardOpenOption.CREATE);
            } catch (IOException e) {
                System.err.println("Error: failed to write state to output file at " + archivePathString + ": " + e);
                System.err.println("Data may be lost.");
                System.exit(1);
            }
        }));

        /* spin up server */
        try {
            new ChaincodeBaseServer(port, this, printDebug).start();
        }
        catch (IOException e) {
            System.out.println("Error: IOException raised when running server: " + e);
            System.exit(1);
        }
    }

    // Must be overridden in generated class.
    public abstract byte[] init(ChaincodeStubMock stub, byte[][] args);
    public abstract byte[] run(ChaincodeStubMock stub, String transactionName, byte[][] args);

    public abstract ChaincodeBaseMock __initFromArchiveBytes(byte[] archiveBytes) throws InvalidProtocolBufferException;
    public abstract byte[] __archiveBytes();
}

<|MERGE_RESOLUTION|>--- conflicted
+++ resolved
@@ -63,7 +63,6 @@
             // If the client failed to establish a connection, drop this request.
             return;
         }
-<<<<<<< HEAD
 
         if (printDebug) System.out.println("Accepted connection...");
 
@@ -85,31 +84,6 @@
             }
         }
     }
-
-=======
-
-        if (printDebug) System.out.println("Accepted connection...");
-
-        boolean anotherTransaction = true;
-        while (!clientSk.isClosed() && anotherTransaction) {
-            try {
-                anotherTransaction = processTransaction(clientSk);
-            }
-            catch (IOException e) {
-                // Bail.
-                try {
-                    clientSk.close();
-                    return;
-                }
-                catch (IOException e2) {
-                    // Nothing to do.
-                }
-                return;
-            }
-        }
-    }
-
->>>>>>> 0d184e2b
     // returns true iff we should process another transaction from this client.
     private boolean processTransaction(Socket clientSk)
             throws IOException, ClassCastException
