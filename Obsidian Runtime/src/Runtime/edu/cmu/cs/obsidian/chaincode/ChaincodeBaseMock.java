/**
 * Created by mcoblenz on 2/16/17.
 * A chaincode program corresponds to a server that listens for transaction requests.
 * This is the base class for such servers.
 * The main method waits for transaction requests and dispatches them.
 */

package edu.cmu.cs.obsidian.chaincode;

import com.google.protobuf.InvalidProtocolBufferException;
import org.json.*;

import java.io.*;
import java.net.ServerSocket;
import java.net.Socket;
import java.nio.file.StandardOpenOption;
import java.util.Arrays;
import java.util.Base64;

class ChaincodeBaseServer {
    private final int port;
    private final ChaincodeBaseMock base;
    private final boolean printDebug;

    public ChaincodeBaseServer(int port, ChaincodeBaseMock base, boolean printDebug) {
        this.port = port;
        this.base = base;
        this.printDebug = printDebug;
    }

    // TODO: change this to gRPC.
    /* Example of expected format:
        {
            "method" : "deploy" or "invoke" or "query",
            "params" : {
                "ctorMsg" : {
                    "function" : "transaction_name",
                    "args" : [protobuf messages for tx args go in this array]
                }
            },
        }

        Example response format:
        {
            "result": {
                "status": "OK",
                "message": [return value encoded]
            }
        }

     */

    /* Waits for a request and then runs a transaction based on the request.
     * Throws [ClassCastException] when the request in incorrectly formatted,
     * i.e. json parsing doesn't work as expected */
    private void handleRequest(ServerSocket serverSk)
            throws ClassCastException {
        Socket clientSk = null;
        try {
            clientSk = serverSk.accept();
        }
        catch (IOException e) {
            // If the client failed to establish a connection, drop this request.
            return;
        }

        if (printDebug) System.out.println("Accepted connection...");

        boolean anotherTransaction = true;
        while (!clientSk.isClosed() && anotherTransaction) {
            try {
                anotherTransaction = processTransaction(clientSk);
            }
            catch (IOException e) {
                // Bail.
                try {
                    clientSk.close();
                    return;
                }
                catch (IOException e2) {
                    // Nothing to do.
                }
                return;
            }
        }
    }
    // returns true iff we should process another transaction from this client.
    private boolean processTransaction(Socket clientSk)
            throws IOException, ClassCastException
    {

        BufferedReader in =
                new BufferedReader(new InputStreamReader(clientSk.getInputStream()));
        OutputStreamWriter out = new OutputStreamWriter(clientSk.getOutputStream());

        JSONTokener tokener = new JSONTokener(in);
        if (!tokener.more()) {
            // The client has sent an EOF, so we're done.
            return false;
        }

        JSONObject root = new JSONObject(tokener);

        if (printDebug) System.out.println("Received transaction request. JSON:\n" + root.toString());
        String method = root.getString("method");
        JSONArray txArgsJson = root.getJSONObject("params")
                .getJSONObject("ctorMsg")
                .getJSONArray("args");

        byte[][] txArgs = new byte[txArgsJson.length()][];
        for (int i = 0; i < txArgsJson.length(); i++) {
            txArgs[i] = ChaincodeUtils.JSONStringToBytes(txArgsJson.getString(i));
        }

        byte[] retBytes = new byte[0];
        boolean abortTransaction = false;
        String failureMessage = "";

        if (method.equals("deploy")) {
            if (printDebug) System.out.println("Calling constructor...");
            retBytes = base.init(base.stub, txArgs);
        }
        else if (method.equals("invoke")) {
            /* [txName] is parsed here because "deploy" doesn't take a name */
            String txName = root.getJSONObject("params")
                    .getJSONObject("ctorMsg")
                    .getString("function");
            try {
                if (printDebug) System.out.println("Calling transaction '" + txName + "'...");
                retBytes = base.run(base.stub, txName, txArgs);
            } catch (BadTransactionException e) {
                System.out.println("Invalid state access");
            }

<<<<<<< HEAD
            if (printDebug) System.out.println("Calling transaction '" + txName + "'...");
            try {
                retBytes = base.run(base.stub, txName, txArgs);
            } catch (ReentrancyException re) {
                System.out.println("Error: Reentrant call made");
                re.printStackTrace(System.out);
                retBytes = null;
                failureMessage = ": Reentrant call made";
            }
=======
>>>>>>> 2464ded8
        }
        else if (method.equals("query")) {
            /* TODO : do we support queries? */
        }
        else {
            /* like other places in this method where this exception is thrown,
             * this will conceptually indicate that the JSON in malformed */
            throw new ClassCastException();
        }

        /* we should try to send the return value back, but not fail,
         * e.g. if the client closes the socket after the tx is sent */

        if (printDebug) {
            System.out.println("Raw return bytes:");
            if (retBytes == null) {
                System.out.println("(null)");
            }
            else {
                System.out.println(Arrays.toString(retBytes));
            }
        }

        JSONObject retObject = new JSONObject();
        JSONObject result = new JSONObject();
        if (retBytes == null) {
            result.put("status", "Failure" + failureMessage);
        }
        else {
            result.put("status", "OK");
            result.put("message", ChaincodeUtils.bytesToJSONString(retBytes));
        }
        retObject.put("result", result);

        if (printDebug) {
            System.out.println("Sending back JSON: ");
            System.out.println(retObject.toString());
        }

        try {
            out.write(retObject.toString());
            out.flush();
            if (printDebug) System.out.println("Successfully sent return value");
        } catch (IOException e) {
            if (printDebug) System.out.println("Client rejected return value");
        }

        if (printDebug) System.out.println("Transaction completed");
        return true;
    }

    /* this ought to never return under normal conditions: it accepts connections
     * until the program is killed */
    public void start() throws IOException {
        ServerSocket serverSk = new ServerSocket(port);

        if (printDebug)
            System.out.println("Listening on port " + Integer.toString(port) + "...");

        /* transactions are executed one at a time (i.e. not concurrently),
         * and in the order they are received by the server */
        while (true) {
            try { handleRequest(serverSk); }
            /* this means the json wasn't in the right format;
             * we should continue handling requests */
            catch (ClassCastException e) {
                if (printDebug) System.out.println("Bad Request: JSON failed to parse");
            }
        }
    }
}

public abstract class ChaincodeBaseMock {
    public final ChaincodeStubMock stub = new ChaincodeStubMock();

    public void delegatedMain(String args[]) {
        if (args.length != 2) {
            java.net.URL jar = null;
            Class currentClass = new Object() { }.getClass().getEnclosingClass();
            java.security.CodeSource src = currentClass.getProtectionDomain().getCodeSource();
            if (src != null) {
                jar = src.getLocation();
            }

            System.err.println(
                    "Usage: 'java -jar " + jar + " <path> <port>' where\n" +
                    "<path> is the path to the chaincode archive\n" +
                    "<port> is a port number to listen for transactions on"
            );
            System.exit(1);
        }

        /* archive path */
        String archivePathString = args[0];
        java.nio.file.Path archivePath = java.nio.file.Paths.get(archivePathString);

        /* port */
        int port = Integer.parseInt(args[1]);

        /* TODO: add an option to turn this on/off */
        boolean printDebug = true;

        try {
            byte[] bytes = java.nio.file.Files.readAllBytes(archivePath);
            __initFromArchiveBytes(bytes);
        }
        catch (InvalidProtocolBufferException e) {
            // Failed to read the file. Bail.
            System.err.println(archivePath + " is a file, but does not contain a valid archive of this contract.");
            System.exit(1);
        }
        catch (IOException e) {
            // If the file didn't exist, no problem; we'll create a new instance later.
        }

        /* setup a hook that saves data to archive file on shutdown */
        Runtime.getRuntime().addShutdownHook(new Thread(() -> {
            System.out.println("\nSaving to archive...");
            byte[] newArchiveBytes = __archiveBytes();
            try {
                java.nio.file.Files.write(archivePath, newArchiveBytes,
                        StandardOpenOption.TRUNCATE_EXISTING, StandardOpenOption.CREATE);
            } catch (IOException e) {
                System.err.println("Error: failed to write state to output file at " + archivePathString + ": " + e);
                System.err.println("Data may be lost.");
                System.exit(1);
            }
        }));

        /* spin up server */
        try {
            new ChaincodeBaseServer(port, this, printDebug).start();
        }
        catch (IOException e) {
            System.out.println("Error: IOException raised when running server: " + e);
            System.exit(1);
        }
    }

    // Must be overridden in generated class.
    public abstract byte[] init(ChaincodeStubMock stub, byte[][] args);
    public abstract byte[] run(ChaincodeStubMock stub, String transactionName, byte[][] args)
<<<<<<< HEAD
            throws InvalidProtocolBufferException, ReentrancyException;
=======
                                                                                  throws BadTransactionException;
>>>>>>> 2464ded8

    public abstract ChaincodeBaseMock __initFromArchiveBytes(byte[] archiveBytes) throws InvalidProtocolBufferException;
    public abstract byte[] __archiveBytes();
}

<|MERGE_RESOLUTION|>--- conflicted
+++ resolved
@@ -132,7 +132,6 @@
                 System.out.println("Invalid state access");
             }
 
-<<<<<<< HEAD
             if (printDebug) System.out.println("Calling transaction '" + txName + "'...");
             try {
                 retBytes = base.run(base.stub, txName, txArgs);
@@ -142,8 +141,6 @@
                 retBytes = null;
                 failureMessage = ": Reentrant call made";
             }
-=======
->>>>>>> 2464ded8
         }
         else if (method.equals("query")) {
             /* TODO : do we support queries? */
@@ -286,12 +283,7 @@
     // Must be overridden in generated class.
     public abstract byte[] init(ChaincodeStubMock stub, byte[][] args);
     public abstract byte[] run(ChaincodeStubMock stub, String transactionName, byte[][] args)
-<<<<<<< HEAD
-            throws InvalidProtocolBufferException, ReentrancyException;
-=======
-                                                                                  throws BadTransactionException;
->>>>>>> 2464ded8
-
+            throws InvalidProtocolBufferException, ReentrancyException, BadTransactionException;
     public abstract ChaincodeBaseMock __initFromArchiveBytes(byte[] archiveBytes) throws InvalidProtocolBufferException;
     public abstract byte[] __archiveBytes();
 }
