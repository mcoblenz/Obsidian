--- conflicted
+++ resolved
@@ -7,10 +7,6 @@
     <versions>
       <version>0.1</version>
     </versions>
-<<<<<<< HEAD
-    <lastUpdated>20190724203314</lastUpdated>
-=======
     <lastUpdated>20190725190554</lastUpdated>
->>>>>>> f51e740d
   </versioning>
 </metadata>