package edu.cmu.cs.obsidian.codegen

import CodeGen._
import edu.cmu.cs.obsidian.parser._
import com.helger.jcodemodel._
import edu.cmu.cs.obsidian.util._

import scala.collection.{mutable, _}
import collection.JavaConverters._


trait Target
// We have to keep track of which contract is the main client contract because some of the imported contracts may be main contracts for server processes.
case class Client(mainContract: Contract) extends Target
case class Server() extends Target

class CodeGen (val target: Target) {

    private val model: JCodeModel = new JCodeModel()

    /* we must keep track of the transactions in main so that we can match on
     * them in the "invoke" function. Each tuple [(Some(s), tr)] is a transaction
     * represented by a transaction [tr], in a state identified by [s]. If the first
     * element in the pair is [None], then the transaction works in all states */
    private val mainTransactions: mutable.Set[(Option[String], Transaction)] =
        new mutable.HashSet[(Option[String], Transaction)]()

    /* we track the constructor for essentially the same reason */
    private var mainConstructor: Option[JMethod] = None

    /* naming conventions for various generated Java constructs */
    private final val stateField: String = "__state"
    private final val getStateMeth: String = "getState"
    private def stateEnumNameForClassName(className: String): String = {
        "State_" + className
    }
    private def fieldGetMethodName(fieldName: String): String = {
        "__getField__" + fieldName
    }
    private def fieldSetMethodName(fieldName: String): String = {
        "__setField__" + fieldName
    }
    private def innerClassName(stName: String): String = {
        "State_" + stName
    }
    private def innerClassFieldName(stName: String): String = {
        "__state" + stName
    }
    /* This method dynamically checks type state and copies the value of conserved fields
     * (i.e. defined in both states) from one state to another */
    private final val conserveFieldsName = "__conserveFields"
    /* based on the result of [getStateMeth], this nulls out the appropriate state field
     * so that the old state can be garbage-collected after a transition */
    private final val deleteOldStateName = "__oldStateToNull"

    final val packageName: String = "edu.cmu.cs.obsidian.generated_code"

    def populateProtobufOuterClassNames (contract: Contract,
                                         protobufOuterClassName: String,
                                         contractNameResolutionMap: Map[Contract, String],
                                         protobufOuterClassNames: mutable.HashMap[String, String]): Unit = {
        protobufOuterClassNames += (contractNameResolutionMap(contract) -> protobufOuterClassName)

        for (d <- contract.declarations if d.isInstanceOf[Contract]) {
            val innerContract = d.asInstanceOf[Contract]
            populateProtobufOuterClassNames(innerContract, protobufOuterClassName, contractNameResolutionMap, protobufOuterClassNames)
        }
    }

    def translateProgram(program: Program,
                         protobufOuterClassName: String): JCodeModel = {
        // Put all generated code in the same package.
        val programPackage: JPackage = model._package(packageName)
        translateProgramInPackage(program, protobufOuterClassName, programPackage)
    }

    private def translateProgramInPackage(program: Program,
                                          protobufOuterClassName: String,
                                          programPackage: JPackage): JCodeModel =
    {
        // TODO: refactor this to support imports properly
        val contractNameResolutionMap: Map[Contract, String] = TranslationContext.contractNameResolutionMapForProgram(program)
        val protobufOuterClassNames = mutable.HashMap.empty[String, String]
        for (c <- program.contracts) {
            populateProtobufOuterClassNames(c, protobufOuterClassName, contractNameResolutionMap, protobufOuterClassNames)
        }


        for (imp <- program.imports) {
            translateImport(programPackage, imp)
        }

        for (c <- program.contracts) {
            translateOuterContract(c, programPackage, protobufOuterClassName, contractNameResolutionMap, protobufOuterClassNames)
        }
        model
    }


    /* [true] iff the contract [c] has a constructor that takes no args */
    private def hasEmptyConstructor(c: Contract): Boolean = {
        for (d <- c.declarations) {
            d match {
                case Constructor(_, args, _) => if (args.length == 0) return true
                case _ => ()
            }
        }
        return false
    }


    private def translateImport(programPackage: JPackage, imp: Import): Unit = {
        // Each import corresponds to a file. Each file has to be read, parsed, and translated into a list of stub contracts.
        val filename = imp.name;

        val ast = Parser.parseFileAtPath(filename, printTokens = false)

        target match {
            case Client(_) =>
                val program = translateProgramInPackage(ast, Util.protobufOuterClassNameForFilename(filename), programPackage)
                val stub = translateStubProgram(ast, programPackage)

            case Server() => assert(false, "imports not yet supported in servers") // TODO
        }
    }

    private def translateStubProgram(program: Program, programPackage: JPackage): Unit = {
        // TODO: support imports in programs to be translated as stubs
        assert(program.imports.isEmpty, "imports in imported contracts are not yet supported");

        for (contract <- program.contracts) {
            translateStubContract(contract, programPackage)
        }
    }

    private def translateStubContract(contract: Contract, programPackage: JPackage): Unit = {
        var contractClass = programPackage._class(JMod.PUBLIC, contract.name + "__Stub__")

        for (decl <- contract.declarations) {
            translateStubDeclaration(decl, contractClass)
        }
    }

    private def translateStubDeclaration(decl: Declaration, inClass: JDefinedClass) : Unit = {
        decl match {
            case TypeDecl(_, _) => assert(false, "unsupported"); // TODO
            case Field(_, _) => // Fields aren't translated because they shouldn't be accessed directly.
            case Constructor(name, args, body) => // Constructors aren't translated becuase stubs are only for remote instances.
            case f@Func(name, args, retType, body) => translateStubFunction(f, inClass)
            case t@Transaction(_, _, _, _) => translateStubTransaction(t, inClass)
            case s@State(_, _) => translateStubState(s, inClass)
            case c@Contract(mod, name, decls) => translateStubContract(c, inClass.getPackage())
        }
    }

    private def translateStubFunction(f: Func, inClass: JDefinedClass) : Unit = {
        // TODO
    }

<<<<<<< HEAD
    private def marshallExpr(unmarshalledExpr: IJExpression, typ: Type): IJExpression = {
        val marshalledArg = typ match
        {
            case IntType() => unmarshalledExpr.invoke("toByteArray");
            case BoolType() => JExpr.cond(unmarshalledExpr, JExpr.ref("TRUE_ARRAY"), JExpr.ref("FALSE_ARRAY"))
            case StringType() => val byteStringClass: AbstractJClass =
                model.parseType("com.google.protobuf.ByteString").asInstanceOf[AbstractJClass]
                val toByteArrayInvocation = JExpr.invoke(unmarshalledExpr, "toByteArray")
                toByteArrayInvocation
            case NonPrimitiveType(modifiers, name) => unmarshalledExpr.invoke("__archiveBytes")
        }

        marshalledArg
    }

    // Returns a pair of an error-checking block option and the resulting expression.
    private def unmarshallExpr(marshalledExpr: IJExpression, typ: Type, errorBlock: JBlock): IJExpression = {
        typ match
        {
            case IntType() =>
                val newInt = JExpr._new(model.parseType("java.math.BigInteger"))
                newInt.arg(marshalledExpr)
                newInt
            case BoolType() =>
                val _ = errorBlock._if(marshalledExpr.ref("length").eq(JExpr.lit(1)).not())
                marshalledExpr.component(JExpr.lit(0)).eq0()
            case StringType() =>
                val byteStringClass: AbstractJClass =
                    model.parseType("com.google.protobuf.ByteString").asInstanceOf[AbstractJClass]

                val copyFromInvocation = byteStringClass.staticInvoke("copyFrom")
                val _ = copyFromInvocation.arg(marshalledExpr)

                copyFromInvocation.invoke("toString")
            case NonPrimitiveType(modifiers, name) =>
                val targetClass = resolveType(typ).asInstanceOf[AbstractJClass]
                val classInstance = JExpr._new(targetClass)
                val invocation = classInstance.invoke("__initFromArchiveBytes")
                val _ = invocation.arg(marshalledExpr)
                invocation
        }
    }

    private def translateStubTransaction(transaction: Transaction, newClass: JDefinedClass, translationContext: TranslationContext) : JMethod = {
        val javaRetType = transaction.retType match {
            case Some(typ) => resolveType(typ)
            case None => model.VOID
        }
        val meth: JMethod = newClass.method(JMod.PUBLIC, javaRetType, transaction.name)
        meth._throws(model.directClass("edu.cmu.cs.obsidian.client.ChaincodeClientAbortTransactionException"))


        var argExpressions: List[IJExpression] = Nil
        /* add args */
        for (arg <- transaction.args) {
            argExpressions = argExpressions :+ meth.param(resolveType(arg.typ), arg.varName)
        }

        /* add body */

        // argsArray = new Object[size]
        val body = meth.body()
        val objectArrayType = newClass.owner().ref("java.util.ArrayList").narrow(newClass.owner().ref("byte[]"))
        val newArrayExpr = JExpr._new(objectArrayType)
        newArrayExpr.arg(JExpr.lit(argExpressions.length))
        val argArray = body.decl(objectArrayType, "argArray", newArrayExpr)


        var i = 0;
        for (i <- 0 until argExpressions.length) {
            val unmarshalledArg = argExpressions(i)

            val marshalledArg = marshallExpr(unmarshalledArg, transaction.args(i).typ)
            val setInvocation = body.invoke(argArray, "add")
            setInvocation.arg(marshalledArg)
        }

        //connectionManager.doTransaction(transaction.name, args)
        val tryBlock = body._try()

        val doTransactionInvocation = JExpr.invoke(JExpr.ref("connectionManager"), "doTransaction")
        doTransactionInvocation.arg(transaction.name)
        doTransactionInvocation.arg(argArray)
        doTransactionInvocation.arg(transaction.retType.isDefined)

        if (transaction.retType.isDefined) {
            // return result
            val marshalledResultDecl = tryBlock.body().decl(newClass.owner().ref("byte[]"), "marshalledResult", doTransactionInvocation)


            val errorBlock = new JBlock()
            val expr = unmarshallExpr(marshalledResultDecl, transaction.retType.get, errorBlock)

            if (!errorBlock.isEmpty) {
                tryBlock.body().add(errorBlock)
            }

            val resultDecl = tryBlock.body().decl(javaRetType, "result", expr)
            tryBlock.body()._return(resultDecl)
        }
        else {
            tryBlock.body().add(doTransactionInvocation)
        }
        val ioExceptionCatchBlock = tryBlock._catch(model.directClass("java.io.IOException"))
        ioExceptionCatchBlock.body()._throw(JExpr._new(model.directClass("edu.cmu.cs.obsidian.client.ChaincodeClientAbortTransactionException")))

        val failedCatchBlock = tryBlock._catch(model.directClass("edu.cmu.cs.obsidian.client.ChaincodeClientTransactionFailedException"))
        failedCatchBlock.body()._throw(JExpr._new(model.directClass("edu.cmu.cs.obsidian.client.ChaincodeClientAbortTransactionException")))

        val bugCatchBlock = tryBlock._catch(model.directClass("edu.cmu.cs.obsidian.client.ChaincodeClientTransactionBugException"))
        bugCatchBlock.body()._throw(JExpr._new(model.directClass("edu.cmu.cs.obsidian.client.ChaincodeClientAbortTransactionException")))

        meth
=======
    private def translateStubTransaction(t: Transaction, inClass: JDefinedClass) : Unit = {
        // TODO
>>>>>>> 237397f1
    }

    private def translateStubState(s: State, inClass: JDefinedClass) : Unit = {
        // TODO
    }

    def makeFieldInfo(newClass: JDefinedClass, stateLookup: Map[String, StateContext])
                     (name: String, declSeq: Seq[(State, Field)]): FieldInfo = {
        val fieldType = resolveType(declSeq.head._2.typ)

        /* setup get method */
        val getMeth = newClass.method(JMod.PRIVATE, fieldType, fieldGetMethodName(name))
        val getBody = getMeth.body()
        for ((st, f) <- declSeq) {
            // dynamically check the state
            getBody._if(JExpr.invoke(getStateMeth).eq(stateLookup(st.name).enumVal))
                   ._then()
                   ._return(stateLookup(st.name).innerClassField.ref(f.fieldName))
        }
        // exhaustive return to keep the compiler happy
        getBody._return(JExpr._null())

        /* setup set method */
        val setMeth = newClass.method(JMod.PRIVATE, model.VOID, fieldSetMethodName(name))
        val setBody = setMeth.body()
        val newValue = setMeth.param(fieldType, "newValue")
        for ((st, f) <- declSeq) {
            // dynamically check the state
            setBody._if(JExpr.invoke(getStateMeth).eq(stateLookup(st.name).enumVal))
                ._then()
                .assign(stateLookup(st.name).innerClassField.ref(f.fieldName), newValue)
        }

        StateSpecificFieldInfo(declSeq, getMeth, setMeth)
    }

    def makeTransactionInfo(newClass: JDefinedClass, stateLookup: Map[String, StateContext])
                           (name: String, declSeq: Seq[(State, Transaction)]): TransactionInfo = {
        val txExample = declSeq.head._2

        val (hasReturn, retType) = txExample.retType match {
            case Some(typ) => (true, resolveType(typ))
            case None => (false, model.VOID)
        }

        val meth = newClass.method(JMod.PUBLIC, retType, txExample.name)

        /* add the appropriate args to the method and collect them in a list */
        val jArgs = txExample.args.map( (arg: VariableDecl) => meth.param(resolveType(arg.typ), arg.varName) )

        val body = meth.body()

        for ((st, f) <- declSeq) {
            val inv = JExpr.invoke(stateLookup(st.name).innerClassField, txExample.name)

            /* add args to the invocation */
            jArgs.foldLeft(inv)((inv: JInvocation, arg: JVar) => inv.arg(arg))

            // dynamically check the state
            val stBody = body._if(JExpr.invoke(getStateMeth).eq(stateLookup(st.name).enumVal))._then()

            if (hasReturn) stBody._return(inv)
            else stBody.add(inv)
        }
        // exhaustive return to please compiler
        if (hasReturn) body._return(JExpr._null())

        StateSpecificTransactionInfo(declSeq, meth)
    }

    def makeFuncInfo(newClass: JDefinedClass, stateLookup: Map[String, StateContext])
                    (name: String, declSeq: Seq[(State, Func)]): FuncInfo = {
        val funExample = declSeq.head._2

        val (hasReturn, retType) = funExample.retType match {
            case Some(typ) => (true, resolveType(typ))
            case None => (false, model.VOID)
        }

        val meth = newClass.method(JMod.PUBLIC, retType, funExample.name)

        /* add the appropriate args to the method and collect them in a list */
        val jArgs = funExample.args.map( (arg: VariableDecl) => meth.param(resolveType(arg.typ), arg.varName) )

        val body = meth.body()

        for ((st, f) <- declSeq) {
            val inv = JExpr.invoke(stateLookup(st.name).innerClassField, funExample.name)

            /* add args to the invocation */
            jArgs.foldLeft(inv)((inv: JInvocation, arg: JVar) => inv.arg(arg))

            // dynamically check the state
            val stBody = body._if(JExpr.invoke(getStateMeth).eq(stateLookup(st.name).enumVal))._then()

            if (hasReturn) stBody._return(inv)
            else stBody.add(inv)
        }
        // exhaustive return to please compiler
        if (hasReturn) body._return(JExpr._null())

        StateSpecificFuncInfo(declSeq, meth)
    }

    /* Collects all the [transactions/functions/fields] in a contract.
     * This process also collects related definitions in different states: i.e. if a
     * field is defined in several states, these are collected together.
     * same type signature: if this does not hold, Java static checking will fail.
     * Also generates additional code */
    private def makeDeclarationLookupTables(
                    contract: Contract,
                    stateLookup: Map[String, StateContext],
                    newClass: JDefinedClass):
                        (Map[String, FieldInfo], Map[String, TransactionInfo], Map[String, FuncInfo]) = {

        /* this collects all declarations (fields, transactions, etc.) that are made
         * _in a particular state's scope_ (rather than the contract's scope as a whole).
         * Each declaration is paired with the [State] object it is defined in. */
        val declarations = contract.declarations
                // look in all the states of the contract 
                .filter(_.isInstanceOf[State])
                .map(_.asInstanceOf[State])
                // make a big, flat list that has all the pairs (s: State, d: Declaration)
                .flatMap((s: State) => s.declarations.zip(List.fill(s.declarations.size)(s)))

        /* sorts declarations by type (fields only, functions only, etc.) */
        val fields = declarations.filter(_._1.isInstanceOf[Field])
                                 .map((x: (Declaration, State)) => (x._2, x._1.asInstanceOf[Field]))
        val txs = declarations.filter(_._1.isInstanceOf[Transaction])
                              .map((x: (Declaration, State)) => (x._2, x._1.asInstanceOf[Transaction]))
        val funs = declarations.filter(_._1.isInstanceOf[Func])
                               .map((x: (Declaration, State)) => (x._2, x._1.asInstanceOf[Func]))

        /* this splits items in the input list into groups based on equality of the result of applying [f] */
        def generalizedPartition[T, S](ts: List[T], f: Function[T, S]): immutable.HashMap[S, Seq[T]] = {
            ts match {
                case h :: rest =>
                    val (equiv, nonEquiv) = rest.partition(f(_).equals(f(h)))
                    generalizedPartition(nonEquiv, f).updated(f(h), h +: equiv)
                case _ => new immutable.HashMap[S, Seq[T]]()
            }
        }

        /* uses the above function to group fields/txs/functions by name.
         * e.g. If two fields have the same name but are defined in different states, we group them
         * together in the lookup table, because conceptually they are the same declaration.
         * For each grouped declaration, we call the makeInfo functions (see above) to setup the
         * the lookup tables in the desired format */
        var fieldLookup = generalizedPartition[(State, Field), String](fields.toList, _._2.fieldName)
                                .transform(makeFieldInfo(newClass, stateLookup))
        var txLookup = generalizedPartition[(State, Transaction), String](txs.toList, _._2.name)
                                .transform(makeTransactionInfo(newClass, stateLookup))
        var funLookup = generalizedPartition[(State, Func), String](funs.toList, _._2.name)
                                .transform(makeFuncInfo(newClass, stateLookup))

        /* add on any whole-contract declarations */
        for (decl <- contract.declarations) {
            decl match {
                case f@Field(_, fieldName) => fieldLookup = fieldLookup.updated(fieldName, GlobalFieldInfo(f))
                case t@Transaction(name, _, _, _) => txLookup = txLookup.updated(name, GlobalTransactionInfo(t))
                case f@Func(name, _, _, _) => funLookup = funLookup.updated(name, GlobalFuncInfo(f))
                case _ => ()
            }
        }

        (fieldLookup, txLookup, funLookup)
    }

    /* factors out shared functionality for translate[Outer|Inner]Contract.
     * returns Some(stateEnum) if the contract has any states (None otherwise). */
    private def makeTranslationContext(
                                          aContract: Contract,
                                          newClass: JDefinedClass,
                                          contractNameResolutionMap: Map[Contract, String],
                                          protobufOuterClassNames: Map[String, String]
                                      ): TranslationContext = {

        /* if we're not in the main contract, we need to ensure there's an empty constructor.
         * This constructor will be used in unarchiving; e.g. to unarchive class C:
         *          C c = new C(); c.initFromArchive(archive.getC().toByteArray());
         */
        if (!aContract.mod.contains(IsMain) && !hasEmptyConstructor(aContract)) {
            newClass.constructor(JMod.PUBLIC)
        }

        /* setup the state enum */
        val stateDeclarations: Seq[State] =
            aContract.declarations.filter((d: Declaration) => d match {
                case State(_, _) => true
                case _ => false
            }).map({ s => s.asInstanceOf[State] })

        var stateEnumOption: Option[JDefinedClass] = None
        var stateEnumField: Option[JFieldVar] = None
        if (stateDeclarations.nonEmpty) {
            val stateEnum = newClass._enum(JMod.PUBLIC, stateEnumNameForClassName(aContract.name))
            stateEnumOption = Some(stateEnum)

            /* Declare the states in the enum */
            for (State(name, _) <- stateDeclarations) {
                stateEnum.enumConstant(name)
            }

            /* setup the state field and the [getState] method */
            stateEnumField = Some(newClass.field(JMod.PRIVATE, stateEnum, stateField))
            val stateMeth = newClass.method(JMod.PUBLIC, stateEnum, getStateMeth)
            stateMeth.body()._return(JExpr.ref(stateField))
        }

        /* setup state lookup table */
        var stateLookup = new immutable.TreeMap[String, StateContext]()
        for (s <- stateDeclarations) {

            /* declare the inner class */
            val innerClass = newClass._class(innerClassName(s.name))

            /* declare the inner class field */
            val innerClassField = newClass.field(JMod.PRIVATE, innerClass, innerClassFieldName(s.name))

            val context =
                StateContext(
                    astState = s,
                    enumVal = stateEnumOption.get.enumConstant(s.name),
                    innerClass = innerClass,
                    innerClassField = innerClassField
                )

            stateLookup = stateLookup.insert(s.name, context)
        }

        /* setup tx/fun/field lookup tables */
        val (fieldLookup, txLookup, funLookup) = makeDeclarationLookupTables(aContract, stateLookup, newClass)

        /* setup the TranslationContext */
        val translationContext = TranslationContext(
            contract = aContract,
            contractClass = newClass,
            contractNameResolutionMap = contractNameResolutionMap,
            protobufOuterClassNames = protobufOuterClassNames,
            states = stateLookup,
            currentStateName = None,
            stateEnumClass = stateEnumOption,
            stateEnumField = stateEnumField,
            txLookup = txLookup,
            funLookup = funLookup,
            fieldLookup = fieldLookup
        )

        /* i.e. if this contract defines any type states */
        if (translationContext.stateEnumClass.isDefined)
            generateStateHelpers(newClass, translationContext)

        translationContext
    }


    private def generateStateHelpers(newClass: JDefinedClass,
                                     translationContext: TranslationContext): Unit = {
        /* method to take care of conserved fields during a state transition
         * Invariant for use: [getStateMeth] returns the current state, the new state is passed
         * as an argument. The new state's inner class field must be non-null. */
        val conserveMeth = newClass.method(JMod.PRIVATE, model.VOID, conserveFieldsName)
        val nextState = conserveMeth.param(translationContext.stateEnumClass.get, "nextState")
        val conserveBody = conserveMeth.body()
        /* match on the current state */
        for (stFrom <- translationContext.states.values) {
            val thisStateBody = conserveBody._if(
                    JExpr.invoke(getStateMeth).eq(stFrom.enumVal))
                ._then()
            /* match on the target state */
            for (stTo <- translationContext.states.values if stTo != stFrom) {
                val assignBody = thisStateBody._if(
                        nextState.eq(stTo.enumVal))
                    ._then()
                val (fromName, toName) = (stFrom.astState.name, stTo.astState.name)
                for (f <- translationContext.conservedFields(fromName, toName)) {
                    /* assign the field to the new state from the old */
                    assignBody.assign(stTo.innerClassField.ref(f.fieldName),
                                        stFrom.innerClassField.ref(f.fieldName))
                }
            }
        }

        /* method to null out old state
         * Invariant for use: [getStateMeth] returns the current state; this will be the state
         * whose inner class field this method nullifies. */
        val deleteBody = newClass.method(JMod.PRIVATE, model.VOID, deleteOldStateName).body()
        for (st <- translationContext.states.values) {
            deleteBody._if(
                    JExpr.invoke(getStateMeth).eq(st.enumVal))
                ._then()
                .assign(st.innerClassField, JExpr._null())
        }
    }

    private def translateContract(
                    aContract: Contract,
                    newClass: JDefinedClass,
                    translationContext: TranslationContext) = {

        for (decl <- aContract.declarations) {
            translateDeclaration(decl, newClass, translationContext, None, aContract)
        }

        translationContext
    }

    // Contracts translate to compilation units containing one class.
    private def translateOuterContract(aContract: Contract,
                                       programPackage: JPackage,
                                       protobufOuterClassName: String,
                                       contractNameResolutionMap: Map[Contract, String],
                                       protobufOuterClassNames: Map[String, String]) = {
        val newClass: JDefinedClass = programPackage._class(aContract.name)

        val translationContext = makeTranslationContext(aContract, newClass, contractNameResolutionMap, protobufOuterClassNames)
        translateContract(aContract, newClass, translationContext)


        target match {
            case Client(mainContract) =>
                if (aContract == mainContract) {
                    newClass._extends(model.directClass("edu.cmu.cs.obsidian.client.ChaincodeClientBase"))
                    generateClientMainMethod(newClass)
                    generateInvokeClientMainMethod(aContract, newClass)
                }
                else {
                    generateSerialization(aContract, newClass, translationContext)
                }
            case Server() =>
                if (aContract.mod.contains(IsMain)) {
                    /* We need to generate special methods for the main contract to align */
                    /* with the Hyperledger chaincode format */
                    generateMainServerClassMethods(newClass, translationContext)

                }
                generateSerialization(aContract, newClass, translationContext)
        }
    }

    private def translateInnerContract(aContract: Contract,
                                       parent: JDefinedClass,
                                       translationContext: TranslationContext
                                      ): Unit = {
        val newClass: JDefinedClass = parent._class(JMod.PUBLIC, aContract.name)

        /* change the information in the translation context */
        val newTranslationContext = translationContext.copy(
            contract = aContract,
            contractClass = newClass
        )

        val _ = translateContract(aContract, newClass, newTranslationContext)
    }

    private def generateMainServerClassMethods(newClass: JDefinedClass, translationContext: TranslationContext): Unit = {
        newClass._extends(model.directClass("edu.cmu.cs.obsidian.chaincode.ChaincodeBaseMock"))
        val stubType = model.directClass("edu.cmu.cs.obsidian.chaincode.ChaincodeStubMock")

        /* run method */
        generateRunMethod(newClass, translationContext, stubType)

        /* init method */
        generateInitMethod(newClass, stubType)

        /* query method */
        val queryMeth: JMethod = newClass.method(JMod.PUBLIC, model.BYTE.array(), "query")
        queryMeth.param(stubType, "stub")
        queryMeth.param(model.ref("String"), "transName")
        queryMeth.param(model.BYTE.array().array(), "args")

        // TODO
        queryMeth.body()._return(JExpr.newArray(model.BYTE, 0))


        /* getChaincodeID */
        val idMeth = newClass.method(JMod.PUBLIC, model.BYTE.array(), "getChaincodeID")
        idMeth.body()._return(JExpr.newArray(model.BYTE, 0))
        // TODO

        /* Main Method */
        generateServerMainMethod(newClass)
    }

    private def generateInitMethod(
                    newClass: JDefinedClass,
                    stubType: AbstractJClass): Unit = {
        val initMeth: JMethod = newClass.method(JMod.PUBLIC, model.BYTE.array(), "init")
        initMeth.param(stubType, "stub")
        initMeth.param(model.BYTE.array().array(), "args")

        mainConstructor.foreach(c => initMeth.body().invoke(c))

        initMeth.body()._return(JExpr.newArray(model.BYTE, 0));
    }

    private def generateRunMethod(
                    newClass: JDefinedClass,
                    translationContext: TranslationContext,
                    stubType: AbstractJClass): Unit = {
        val runMeth = newClass.method(JMod.PUBLIC, model.BYTE.array(), "run")
        runMeth.param(stubType, "stub")
        runMeth.param(model.ref("String"), "transName")
        val runArgs = runMeth.param(model.BYTE.array().array(), "args")

        val returnBytes = runMeth.body().decl(
                              model.BYTE.array(), "returnBytes",
                              JExpr.newArray(model.BYTE, 0))

        /* for each possible transaction, we have a branch in the run method */
        for ((state, tx) <- mainTransactions) {
            val cond = {
                state match {
                    case Some(stName) =>
                        JExpr.ref(stateField)
                            .eq(
                                translationContext.getEnum(stName))
                            .band(
                                JExpr.ref("transName")
                                    .invoke("equals").arg(
                                        JExpr.lit(tx.name))
                            )
                    case None =>
                        JExpr.ref("transName")
                            .invoke("equals").arg(
                                JExpr.lit(tx.name))
                }
            }

            val stateCond = runMeth.body()._if(cond)
            val stateCondBody = stateCond._then()

            /* parse the (typed) args from raw bytes */
            var txArgsList: List[JVar] = List.empty
            var runArgNumber = 0
            for (txArg <- tx.args) {

                var newTxArg: JVar = null
                if (txArg.typ.isInstanceOf[IntType]) {
                    newTxArg = stateCondBody.decl(
                        resolveType(txArg.typ),
                        txArg.varName,
                        JExpr._new(resolveType(txArg.typ)).arg(
                            runArgs.component(JExpr.lit(runArgNumber))
                        ))
                } else {
                    newTxArg = stateCondBody.decl(
                        resolveType(txArg.typ),
                        txArg.varName,
                        JExpr._new(resolveType(txArg.typ)))
                    stateCondBody.invoke(newTxArg, "initFromArchiveBytes")
                        .arg(runArgs.component(JExpr.lit(runArgNumber)))
                }
                txArgsList = newTxArg :: txArgsList
                runArgNumber += 1
            }

            var txInvoke: JInvocation = null

            if (tx.retType.isDefined) {
                txInvoke = JExpr.invoke(tx.name)
                if (tx.retType.get.isInstanceOf[IntType]) {
                    stateCondBody.assign(returnBytes, txInvoke.invoke("toByteArray"))
                } else {
                    stateCondBody.assign(returnBytes, txInvoke.invoke("archiveBytes"))
                }
            } else {
                txInvoke = stateCondBody.invoke(tx.name)
            }

            for (txArg <- txArgsList.reverse) {
                txInvoke.arg(txArg)
            }


        }

        runMeth.body()._return(returnBytes)
    }

    private def generateServerMainMethod(newClass: JDefinedClass) = {
        val mainMeth = newClass.method(JMod.STATIC | JMod.PUBLIC, model.VOID, "main")
        val args = mainMeth.param(model.ref("String").array(), "args")

        // main takes one argument specifying the location of the store.
        // If the specified file does not exist, it creates a new store when it exits.

        // newClass instance = new newClass();
        // instance.delegatedMain(args);
        val body = mainMeth.body()
        val instance = body.decl(newClass, "instance", JExpr._new(newClass))
        val invocation = body.invoke(instance, "delegatedMain")
        invocation.arg(args)
    }

    private def generateClientMainMethod(newClass: JDefinedClass) = {
        val mainMeth = newClass.method(JMod.STATIC | JMod.PUBLIC, model.VOID, "main")
        val args = mainMeth.param(model.ref("String").array(), "args")

        // main takes an address and a port of a server to connect to.

        // newClass instance = new newClass();
        // instance.delegatedMain(args);
        val body = mainMeth.body()
        val instance = body.decl(newClass, "instance", JExpr._new(newClass))
        val invocation = body.invoke(instance, "delegatedMain")
        invocation.arg(args)
    }

<<<<<<< HEAD
    /* The "invokeClientMain" method is called from delegatedMain.
     * invokeClientMain can assume the server is already connected.
     * It should construct a stub according to the type of the client's main(),
     * and pass it to the client's main() method.
    */
    private def generateInvokeClientMainMethod(aContract: Contract, newClass: JDefinedClass) = {
        val method = newClass.method(JMod.PUBLIC, model.VOID, "invokeClientMain")
        method._throws(model.ref("edu.cmu.cs.obsidian.client.ChaincodeClientAbortTransactionException"))

        val mainTransactionOption: Option[Transaction] = aContract.declarations.find((d: Declaration) => d.isInstanceOf[Transaction] && d.asInstanceOf[Transaction].name.equals("main"))
                                                                  .asInstanceOf[Option[Transaction]]

        if (mainTransactionOption.isEmpty) {
            println("Error: can't find main transaction in main contract " + aContract.name)
        }
        else {
            val mainTransaction: Transaction = mainTransactionOption.get

            // The main transaction expects to be passed a stub of a particular type. Construct it.
            val stubType: Type= mainTransaction.args(0).typ
            val stubJavaType = resolveType(stubType)
            val newStubExpr = JExpr._new(stubJavaType)
            newStubExpr.arg(JExpr.ref("connectionManager"))
            val stubVariable = method.body().decl(stubJavaType, "stub", newStubExpr)
            val clientMainInvocation = method.body.invoke("main")
            clientMainInvocation.arg(stubVariable)
        }
=======
    // The "invokeClientMain" method is called from delegatedMain.
    // invokeClientMain should establish the server connection, set stubs according to the type of the client's main(),
    // and pass it to the client's main() method.
    private def generateInvokeClientMainMethod(aContract: Contract, newClass: JDefinedClass) = {
        val method = newClass.method(JMod.PUBLIC, model.VOID, "invokeClientMain")
        val writer = method.param(model.ref("org.json.JSONWriter"), "jsonWriter")
        val tokener = method.param(model.ref("org.json.JSONTokener"), "jsonTokener")
>>>>>>> 237397f1

    }

    private def generateSerialization(
                    contract: Contract,
                    inClass: JDefinedClass,
                    translationContext: TranslationContext): Unit = {
        generateSerializer(contract, inClass)
        generateArchiver(contract, inClass, translationContext)
        generateArchiveInitializer(contract, inClass, translationContext)


        val subcontracts = contract.declarations.filter(d => d.isInstanceOf[Contract])

        for (c <- contract.declarations if c.isInstanceOf[Contract]) {
            val innerContract: Contract = c.asInstanceOf[Contract]
            val javaInnerClasses = inClass.classes().asScala
            val javaInnerClassOption = javaInnerClasses.find((c: AbstractJClass) => (c.name().equals(innerContract.name)))


            if (javaInnerClassOption.isDefined) {
                val javaInnerClass = javaInnerClassOption.get.asInstanceOf[JDefinedClass]
                val stateEnumName = stateEnumNameForClassName(javaInnerClass.name)

                generateSerialization(innerContract, javaInnerClass.asInstanceOf[JDefinedClass], translationContext)
            }
            else {
                println("Bug: can't find inner class in generated Java code for inner class " + innerContract.name)
            }
        }
    }

    // "set" followed by lowercasing the field name.
    private def setterNameForField(fieldName: String) = {
        if (fieldName.length < 1) {
            assert(false, "Bug: field name is empty")
            "set"
        }
        else {
            // Always use US locale, regardless of the user's locale, so that all code is compatible.
            val firstChar = fieldName.substring(0, 1).toUpperCase(java.util.Locale.US)
            val rest = fieldName.substring(1)
            "set" + firstChar + rest
        }
    }

    // "set" followed by lowercasing the field name.
    private def getterNameForField(fieldName: String) = {
        if (fieldName.length < 1) {
            assert(false, "Bug: field name is empty")
            "get"
        }
        else {
            // Always use US locale, regardless of the user's locale, so that all code is compatible.
            val firstChar = fieldName.substring(0, 1).toUpperCase(java.util.Locale.US)
            val rest = fieldName.substring(1)
            "get" + firstChar + rest
        }
    }

    private def generateFieldArchiver(
                    field: Field,
                    fieldVar: JVar,
                    builderVar: JFieldRef,
                    body: JBlock,
                    translationContext: TranslationContext,
                    inContract: Contract): Unit = {
        val ifNonNull: JConditional = body._if(fieldVar.ne(JExpr._null()))
        val nonNullBody = ifNonNull._then()
        val javaFieldType = resolveType(field.typ)
        field.typ match {
            case IntType() => {
                // Special serialization for BigInteger, since that's how the Obsidian int type gets translated.
                // The protobuf type for this is just bytes.
                // builder.setField(ByteString.CopyFrom(field.toByteArray()))
                val setterName: String = setterNameForField(field.fieldName)
                val setInvocation = JExpr.invoke(builderVar, setterName)

                val byteStringClass: AbstractJClass =
                    model.parseType("com.google.protobuf.ByteString").asInstanceOf[AbstractJClass]
                val toByteArrayInvocation = JExpr.invoke(fieldVar, "toByteArray")
                val copyFromInvocation = byteStringClass.staticInvoke("copyFrom")
                copyFromInvocation.arg(toByteArrayInvocation)
                setInvocation.arg(copyFromInvocation)

                nonNullBody.add(setInvocation)
            }
            case BoolType() => {
                // TODO
            }
            case StringType() => {
                // TODO
            }
            case n@NonPrimitiveType(_, name) => {
                val contract = resolveNonPrimitiveTypeToContract(n, translationContext, inContract)
                if (contract.isEmpty) {
                    println("Compilation error: unable to resolve type " + name)
                }
                else {
                    val archiveVariableTypeName = translationContext.getProtobufClassName(contract.get)
                    val archiveVariableType: AbstractJType = model.parseType(archiveVariableTypeName)

                    val archiveVariableInvocation = JExpr.invoke(fieldVar, "archive")
                    val archiveVariable = nonNullBody.decl(archiveVariableType,
                        field.fieldName + "Archive",
                        archiveVariableInvocation)

                    // generate: builder.setField(field);
                    val setterName: String = setterNameForField(field.fieldName)

                    val invocation: JInvocation = nonNullBody.invoke(builderVar, setterName)
                    invocation.arg(archiveVariable)
                }
            }
        }
    }

    private def generateStateArchiver(contract: Contract,
                                      state: State,
                                      stateClass: JDefinedClass,
                                      translationContext: TranslationContext): Unit = {
        val contractProtobufClassName = translationContext.getProtobufClassName(contract)
        val protobufClassName = contractProtobufClassName + "." + state.name

        val archiveType = model.directClass(protobufClassName)
        val archiveMethod = stateClass.method(JMod.PUBLIC, archiveType, "archive")
        val archiveBody = archiveMethod.body()

        val protobufMessageClassBuilder: String = protobufClassName + ".Builder"
        val builderType = model.parseType(protobufMessageClassBuilder)

        /* TODO obviously this workaround is bad; see if there's another way */
        archiveBody.directStatement(protobufMessageClassBuilder + " builder = " +
            protobufClassName + ".newBuilder();")
        val builderVariable = JExpr.ref("builder")

        val declarations = state.declarations

        for (f <- declarations if f.isInstanceOf[Field]) {
            val field: Field = f.asInstanceOf[Field]
            val javaFieldVar = stateClass.fields().get(field.fieldName)
            generateFieldArchiver(field, javaFieldVar, builderVariable, archiveBody, translationContext, contract)
        }

        val buildInvocation = JExpr.invoke(builderVariable, "build")
        archiveBody._return(buildInvocation)
    }

    // Generates a method, archive(), which outputs a protobuf object corresponding to the archive of this class.
    private def generateArchiver(
                    contract: Contract,
                    inClass: JDefinedClass,
                    translationContext: TranslationContext): Unit = {
        val protobufClassName = translationContext.getProtobufClassName(contract)

        val archiveType = model.directClass(protobufClassName)
        val archiveMethod = inClass.method(JMod.PUBLIC, archiveType, "archive")
        val archiveBody = archiveMethod.body()

        val protobufMessageClassBuilder: String = protobufClassName + ".Builder"
        val builderType = model.parseType(protobufMessageClassBuilder)

        /* TODO obviously this workaround is bad; see if there's another way */
        archiveBody.directStatement(protobufMessageClassBuilder + " builder = " +
                                    protobufClassName + ".newBuilder();")
        val builderVariable = JExpr.ref("builder")
        // val builderVariable: JVar = archiveBody.decl(builderType, "builder", archiveType.staticInvoke("newBuilder"))
        // Iterate through fields of this class and archive each one by calling setters on a builder.

        val declarations = contract.declarations

        for (f <- declarations if f.isInstanceOf[Field]) {
            val field: Field = f.asInstanceOf[Field]
            val javaFieldVar = inClass.fields().get(field.fieldName)
            generateFieldArchiver(field, javaFieldVar, builderVariable, archiveBody, translationContext, contract)
        }

        /* handle states if there are any */
        if (translationContext.states.nonEmpty) {
            for (stDecl <- declarations.filter(d => d.isInstanceOf[State])) {
                val st = stDecl.asInstanceOf[State]
                val cond = translationContext.getEnum(st.name).eq(JExpr.invoke(getStateMeth))
                val thisStateBody = archiveBody._if(cond)._then()

                val stateField = translationContext.states(st.name).innerClassField
                val builtState = thisStateBody.invoke(stateField, "archive")
                thisStateBody.invoke(builderVariable, "setState" + st.name)
                             .arg(builtState)
            }
        }

        val buildInvocation = JExpr.invoke(builderVariable, "build")
        archiveBody._return(buildInvocation)
    }


    // Generates a method, archiveBytes(), which outputs a string in protobuf format.
    private def generateSerializer(contract: Contract, inClass: JDefinedClass): Unit = {
        val archiveMethod = inClass.method(JMod.PUBLIC, model.parseType("byte[]"), "archiveBytes")

        val archiveBody = archiveMethod.body()

        val archive = JExpr.invoke(JExpr._this(), "archive")
        val archiveBytes = archive.invoke("toByteArray")
        archiveBody._return(archiveBytes);
    }

    private def generateFieldInitializer(
                    field: Field,
                    fieldVar: JVar,
                    body: JBlock,
                    archive: JVar,
                    translationContext: TranslationContext,
                    inContract: Contract): Unit = {
        // generate: FieldArchive fieldArchive = field.archive();
        val javaFieldName: String = field.fieldName
        val javaFieldType: AbstractJType = resolveType(field.typ)

        field.typ match {
            case IntType() => {
                // Special serialization for BigInteger, since that's how the Obsidian int type gets translated.
                // The protobuf type for this is just bytes.
                // if (!archive.getFoo().isEmpty) {
                //     foo = new BigInteger(archive.getFoo().toByteArray())
                // }
                val getterName = getterNameForField(javaFieldName)
                val ifNonempty = body._if(archive.invoke(getterName).invoke("isEmpty").not())

                val newInteger = JExpr._new(model.parseType("java.math.BigInteger"))

                val getCall = archive.invoke(getterName)
                newInteger.arg(JExpr.invoke(getCall, "toByteArray"))

                ifNonempty._then().assign(fieldVar, newInteger)
            }
            case BoolType() => {
                // TODO
            }
            case StringType() => {
                // TODO
            }
            case n@NonPrimitiveType(_, name) => {
                // foo = new Foo(); foo.initFromArchive(archive.getFoo());
                val javaFieldTypeName = javaFieldType.fullName()
                val contract = resolveNonPrimitiveTypeToContract(n, translationContext, inContract)
                if (contract.isEmpty) {
                    println("Error: unresolved contract name " + name)
                }
                else {
                    val protobufClassName = translationContext.getProtobufClassName(contract.get)

                    val archiveType: AbstractJType = model.parseType(protobufClassName)

                    // TODO
                    /* generate another method that takes the actual archive type
                 * so we don't have to uselessly convert to bytes here */
                    body.assign(fieldVar, JExpr._new(javaFieldType))
                    val init = body.invoke(fieldVar, "initFromArchive")
                    init.arg(archive.invoke(getterNameForField(javaFieldName)))
                }
            }
        }
    }

    private def generateStateArchiveInitializer(
                    contract: Contract,
                    state: State,
                    stateClass: JDefinedClass,
                    translationContext: TranslationContext): Unit = {
        val contractProtobufClassName = translationContext.getProtobufClassName(contract)
        val protobufClassName = contractProtobufClassName + "." + state.name

        val archiveType = model.directClass(protobufClassName)

        /* [initFromArchive] setup */
        val fromArchiveMeth = stateClass.method(JMod.PUBLIC, model.VOID, "initFromArchive")
        val archive = fromArchiveMeth.param(archiveType, "archive")
        val fromArchiveBody = fromArchiveMeth.body()

        /* [initFromArchiveBytes] declaration: this just parses the archive and
         * calls [initFromArchive] */
        val fromBytesMeth =
            stateClass.method(JMod.PUBLIC, model.VOID, "initFromArchiveBytes")
        val exceptionType = model.parseType("com.google.protobuf.InvalidProtocolBufferException")
        fromBytesMeth._throws(exceptionType.asInstanceOf[AbstractJClass])
        val archiveBytes = fromBytesMeth.param(model.parseType("byte[]"), "archiveBytes")

        val fromBytesBody = fromBytesMeth.body()
        val parseInvocation: JInvocation = archiveType.staticInvoke("parseFrom")
        parseInvocation.arg(archiveBytes)
        val parsedArchive = fromBytesBody.decl(archiveType, "archive", parseInvocation)
        fromBytesBody.invoke(fromArchiveMeth).arg(parsedArchive)

        // Call setters.
        val declarations = state.declarations

        /* this takes care of fields that are not specific to any particular state */
        for (f <- declarations if f.isInstanceOf[Field]) {
            val field: Field = f.asInstanceOf[Field]
            val javaFieldVar = stateClass.fields().get(field.fieldName)
            generateFieldInitializer(field, javaFieldVar, fromArchiveBody, archive, translationContext, contract)
        }
    }

    /* generates the method [initFromArchiveBytes] and [initFromArchive];
     * these methods load the recipient class from a protobuf message in the
     * form of raw bytes and a java message protobuf object, respectively.
     * Overrides initFromArchiveBytes() in superclass if this is the main contract */
    private def generateArchiveInitializer(
                    contract: Contract,
                    newClass: JDefinedClass,
                    translationContext: TranslationContext): Unit = {
        val protobufClassName = translationContext.getProtobufClassName(contract)
        val archiveType = model.directClass(protobufClassName)

        /* [initFromArchive] setup */
        val fromArchiveMeth = newClass.method(JMod.PUBLIC, model.VOID, "initFromArchive")
        val archive = fromArchiveMeth.param(archiveType, "archive")
        val fromArchiveBody = fromArchiveMeth.body()

        /* [initFromArchiveBytes] declaration: this just parses the archive and
         * calls [initFromArchive] */
        val fromBytesMeth =
            newClass.method(JMod.PUBLIC, model.VOID, "initFromArchiveBytes")
        val exceptionType = model.parseType("com.google.protobuf.InvalidProtocolBufferException")
        fromBytesMeth._throws(exceptionType.asInstanceOf[AbstractJClass])
        val archiveBytes = fromBytesMeth.param(model.parseType("byte[]"), "archiveBytes")

        val fromBytesBody = fromBytesMeth.body()
        val parseInvocation: JInvocation = archiveType.staticInvoke("parseFrom")
        parseInvocation.arg(archiveBytes)
        val parsedArchive = fromBytesBody.decl(archiveType, "archive", parseInvocation)
        fromBytesBody.invoke(fromArchiveMeth).arg(parsedArchive)


        /* [initFromArchive] does most of the grunt work of mapping the protobuf message to
         * fields of the class: the following code does this */

        // Call setters.
        val declarations = contract.declarations

        /* this takes care of fields that are not specific to any particular state */
        for (f <- declarations if f.isInstanceOf[Field]) {
            val field: Field = f.asInstanceOf[Field]
            val javaFieldVar = newClass.fields().get(field.fieldName)
            generateFieldInitializer(field, javaFieldVar, fromArchiveBody, archive, translationContext, contract)
        }

        val enumGetter = "getStateCase"
        val enumName = (stateName: String) =>
            protobufClassName + "." + "StateCase" + "." + ("STATE" + stateName).toUpperCase

        /* set state enum */
        for (stDecl <- declarations if stDecl.isInstanceOf[State]) {
            val st = stDecl.asInstanceOf[State]
            val thisStateBody = fromArchiveBody._if(
                archive.invoke(enumGetter).invoke("equals").arg(
                    JExpr.direct(enumName(st.name)))
            )._then()
            thisStateBody.assign(JExpr.ref(stateField), translationContext.getEnum(st.name))
        }

        /* this takes care of state-specific fields */
        for (stDecl <- declarations if stDecl.isInstanceOf[State]) {
            val st = stDecl.asInstanceOf[State]

            val stArchiveName = protobufClassName + "." + st.name
            val stArchiveType: AbstractJType = model.parseType(stArchiveName)

            val innerClass = translationContext.states(st.name).innerClass
            val innerClassField = translationContext.states(st.name).innerClassField

            val thisStateBody = fromArchiveBody._if(
                    archive.invoke(enumGetter).invoke("equals").arg(
                    JExpr.direct(enumName(st.name)))
                )._then()

            val stArchiveGetter = "getState" + st.name
            val stArchive =
                thisStateBody.decl(stArchiveType, "stateArchive", archive.invoke(stArchiveGetter))

            thisStateBody.assign(innerClassField, JExpr._new(innerClass))
            thisStateBody.invoke(innerClassField, "initFromArchive").arg(stArchive)
        }
    }

    private def translateDeclaration(
                    declaration: Declaration,
                    newClass: JDefinedClass,
                    translationContext: TranslationContext,
                    currentState: Option[String],
                    aContract: Contract): Unit = {
        (aContract.mod, declaration) match {

            /* the main contract has special generated code, so many functions are different */
            case (Some(IsMain), c@Constructor(_,_,_)) =>
                mainConstructor = Some(translateMainConstructor(c, newClass, translationContext))
            case (Some(IsMain), f@Field(_,_)) =>
                translateFieldDecl(f, newClass)
            case (Some(IsMain), f@Func(_,_,_,_)) =>
                translateFuncDecl(f, newClass, translationContext)
            case (Some(IsMain), t@Transaction(_,_,_,_)) =>
                translateTransDecl(t, newClass, translationContext)
                mainTransactions.add((currentState, t))
            case (Some(IsMain), s@State(_,_)) =>
                translateStateDecl(s, aContract, newClass, translationContext)
            case (Some(IsMain), c@Contract(_,_,_)) => translateInnerContract(c, newClass, translationContext)

            // TODO : shared contracts
            /* shared contracts will generate a sort of shim to interact with
             * a remotely deployed chaincode. */
            case (Some(IsShared), c@Constructor(_,_,_)) => ()
            case (Some(IsShared), f@Field(_,_)) => ()
            case (Some(IsShared), f@Func(_,_,_,_)) => ()
            case (Some(IsShared), t@Transaction(_,_,_,_)) => ()
            case (Some(IsShared), s@State(_,_)) => ()
            case (Some(IsShared), c@Contract(_,_,_)) => ()

            /* Unique contracts and nested contracts are translated the same way */
            case (_, c@Constructor(_,_,_)) =>
                translateConstructor(c, newClass, translationContext)
            case (_, f@Field(_,_)) =>
                translateFieldDecl(f, newClass)
            case (_, f@Func(_,_,_,_)) =>
                translateFuncDecl(f, newClass, translationContext)
            case (_, t@Transaction(_,_,_,_)) =>
                translateTransDecl(t, newClass, translationContext)
            case (_, s@State(_,_)) =>
                translateStateDecl(s, aContract, newClass, translationContext)
            case (_, c@Contract(_,_,_)) => translateInnerContract(c, newClass, translationContext)

            case _ => () // TODO : type declarations
        }
    }

    private def resolveType(typ: Type): AbstractJType = {
        typ match {
            case IntType() => model.directClass("java.math.BigInteger")
            case BoolType() => model.BOOLEAN
            case StringType() => model.ref("String")
            case NonPrimitiveType(_, "address") => model.directClass("java.math.BigInteger")
            case NonPrimitiveType(_, name) => model.ref(name)
        }
    }

    // The NonPrimitiveType stores the type name as a string; this method figures out which contract that maps to
    // according to the scope in which the type name is used.
    private def resolveNonPrimitiveTypeToContract(typ: NonPrimitiveType,
                                                  translationContext: TranslationContext,
                                                  containingContract: Contract): Option[Contract] = {
        var typeComponents = typ.name.split(".")
        if (typeComponents.isEmpty) {
            typeComponents = Array(typ.name)
        }
        //val fullyQualifiedContainingContractName = translationContext.contractNameResolutionMap(containingContract)
        //val containingContractComponents = fullyQualifiedContainingContractName.split(".")

        // Suppose the containing contract is A.B.C and we're looking up B. We want to find A.B unless there's A.B.C.B.
        // We start our search with the innermost contract and ascend until we find a contract with the name we want.

        // recursiveTypeLookup does the actual search.
        def recursiveTypeLookup(containingContract: Contract, typeComponents: Seq[String]): Option[Contract] = {

            // matchContract looks for a contract WITHIN the given contract.
            def matchContract(containingContract: Contract, typeComponents: Seq[String]): Option[Contract] = {
                if (typeComponents.length == 0) Some(containingContract)
                else {
                    val innerContracts = containingContract.declarations.filter((decl: Declaration) => decl.isInstanceOf[Contract])
                    val innerContract = innerContracts.find((decl: Declaration) => decl.asInstanceOf[Contract].name.equals(typeComponents.head))
                    if (innerContract.isDefined) matchContract(innerContract.get.asInstanceOf[Contract], typeComponents.tail)
                    else None
                }
            }

            // Check to see if typeComponents are inside this contract. If not, recurse one level up.
            val matchedContract: Option[Contract] = matchContract(containingContract, typeComponents)

            val result = if (matchedContract.isDefined) matchedContract
            else {
                val outerContract = translationContext.getContainingContract(containingContract)
                if (outerContract.isDefined)
                    recursiveTypeLookup(outerContract.get, typeComponents)
                else None
            }


            result
        }

        val insideContractResult = recursiveTypeLookup(containingContract, typeComponents)
        if (insideContractResult.isDefined)
            insideContractResult
        else {
            // Check for a top-level contract by this name.
            val foundPair = translationContext.contractNameResolutionMap.find((pair: (Contract, String)) => pair._2.equals(typ.name))
            if (foundPair.isDefined) Some(foundPair.get._1) else None
        }
    }

    private def fieldInitializerForType(typ: Type): Option[IJExpression] = {
        typ match {
            case IntType() =>
                val newInt =
                    model.ref("java.math.BigInteger").staticInvoke("valueOf")
                val _ = newInt.arg(0)
                Some(newInt)
            case BoolType() =>
                Some(JExpr.lit(false))
            case StringType() =>
                Some(JExpr.lit(""))
            case NonPrimitiveType(mod, name) => None
        }
    }

    private def translateFieldDecl(decl: Field, newClass: JDefinedClass): Unit = {
        val initializer = fieldInitializerForType(decl.typ)
        if (initializer.isDefined) {
            newClass.field(JMod.PRIVATE, resolveType(decl.typ), decl.fieldName, initializer.get)
        }
        else {
            newClass.field(JMod.PRIVATE, resolveType(decl.typ), decl.fieldName)
        }
    }

    private def addArgs(inv: JInvocation,
                        args: Seq[Expression],
                        translationContext: TranslationContext,
                        localContext: Map[String, JVar]): JInvocation = {
        val foldF = (inv: JInvocation, arg: Expression) =>
            inv.arg(translateExpr(arg, translationContext, localContext))
        args.foldLeft(inv)(foldF)
    }

    /* returns an expr because exprs are built bottom-up (unlike everything else) */
    private def translateExpr(e: Expression,
                              translationContext: TranslationContext,
                              localContext: Map[String, JVar]): IJExpression = {
        val recurse = (e: Expression) => translateExpr(e, translationContext, localContext)

        e match {
            case Variable(x) => dereferenceVariable(x, translationContext, localContext)
            case NumLiteral(n) => model.directClass("java.math.BigInteger").
                                    staticInvoke("valueOf").arg(JExpr.lit(n))
            case StringLiteral(s) => JExpr.lit(s)
            case TrueLiteral() => JExpr.TRUE
            case FalseLiteral() => JExpr.FALSE
            case This() => JExpr._this()
            case Conjunction(e1, e2) => recurse(e1).band(recurse(e2))
            case Disjunction(e1, e2) => recurse(e1).bor(recurse(e2))
            case LogicalNegation(e1) => recurse(e1).not()
            case Add(e1, e2) => recurse(e1).invoke("add").arg(recurse(e2))
            case Subtract(e1, e2) => recurse(e1).invoke("subtract").arg(recurse(e2))
            case Multiply(e1, e2) => recurse(e1).invoke("multiply").arg(recurse(e2))
            case Divide(e1, e2) => recurse(e1).invoke("divide").arg(recurse(e2))
            case Equals(e1, e2) => recurse(e1).invoke("equals").arg(recurse(e2))
            case GreaterThan(e1, e2) =>
                recurse(e1).invoke("compareTo").arg(recurse(e2)).eq(JExpr.lit(1))
            case GreaterThanOrEquals(e1, e2) =>
                recurse(e1).invoke("compareTo").arg(recurse(e2)).ne(JExpr.lit(-1))
            case LessThan(e1, e2) =>
                recurse(e1).invoke("compareTo").arg(recurse(e2)).eq(JExpr.lit(-1))
            case LessThanOrEquals(e1, e2) =>
                recurse(e1).invoke("compareTo").arg(recurse(e2)).ne(JExpr.lit(1))
            case NotEquals(e1, e2) =>
                recurse(e1).invoke("equals").arg(recurse(e2)).not()
            case Dereference(e1, f) => recurse(e1).ref(f) /* TODO : do we ever need this? */
            case LocalInvocation(name, args) =>
                addArgs(translationContext.invokeTransactionOrFunction(name), args, translationContext, localContext)
            /* TODO : this shouldn't be an extra case */
            case Invocation(This(), name, args) =>
                addArgs(translationContext.invokeTransactionOrFunction(name), args, translationContext, localContext)
            case Invocation(recipient, name, args) =>
                addArgs(JExpr.invoke(recurse(recipient), name), args, translationContext, localContext)
            case Construction(name, args) =>
                addArgs(JExpr._new(model.ref(name)), args, translationContext, localContext)
        }
    }

    private def translateStateDecl(
                    state: State,
                    contract: Contract,
                    newClass: JDefinedClass,
                    translationContext: TranslationContext): Unit = {
        val stateClass = translationContext.states(state.name).innerClass

        /* we change one thing: the currently translated state */
        val newTranslationContext = translationContext.copy(currentStateName = Some(state.name))
        for (decl <- state.declarations) {
            translateDeclaration(decl, stateClass, newTranslationContext, Some(state.name), contract)
        }
        generateStateArchiveInitializer(contract, state, stateClass, translationContext)
        generateStateArchiver(contract, state, stateClass, translationContext)
    }

    /* the local context at the beginning of the method */

    /* The java constructor in the main contract runs every transaction.
     * The obsidian constructor only runs when the contract is deployed.
     * Thus, the obsidian constructor must be placed in a distinct method. */
    private def translateMainConstructor(
                                            c: Constructor,
                                            newClass: JDefinedClass,
                                            translationContext: TranslationContext) : JMethod = {
        val name = "new_" + newClass.name()

        val meth: JMethod = newClass.method(JMod.PRIVATE, model.VOID, name)

        /* add args to method and collect them in a list */
        val argList: Seq[(String, JVar)] = c.args.map((arg: VariableDecl) =>
                (arg.varName, meth.param(resolveType(arg.typ), arg.varName))
            )

        /* construct the local context from this list */
        val localContext: immutable.Map[String, JVar] = argList.toMap

        /* add body */
        translateBody(meth.body(), c.body, translationContext, localContext)

        meth
    }

    private def translateConstructor(
                                        c: Constructor,
                                        newClass: JDefinedClass,
                                        translationContext: TranslationContext) : JMethod = {
        val meth: JMethod = newClass.constructor(JMod.PUBLIC)

        /* add args to method and collect them in a list */
        val argList: Seq[(String, JVar)] = c.args.map((arg: VariableDecl) =>
            (arg.varName, meth.param(resolveType(arg.typ), arg.varName))
        )

        /* construct the local context from this list */
        val localContext: immutable.Map[String, JVar] = argList.toMap

        /* add body */
        translateBody(meth.body(), c.body, translationContext, localContext)

        meth
    }

    private def translateTransDecl(
                    decl: Transaction,
                    newClass: JDefinedClass,
                    translationContext: TranslationContext): JMethod = {
        val javaRetType = decl.retType match {
            case Some(typ) => resolveType(typ)
            case None => model.VOID
        }
        val meth: JMethod = newClass.method(JMod.PUBLIC, javaRetType, decl.name)
<<<<<<< HEAD
        target match {
            case Client(mainContract) =>
                if ((translationContext.contract == mainContract) && decl.name.equals("main")) {
                    meth._throws(model.directClass("edu.cmu.cs.obsidian.client.ChaincodeClientAbortTransactionException"))
            }
            case _ =>
        }
=======
>>>>>>> 237397f1


        /* add args to method and collect them in a list */
        val argList: Seq[(String, JVar)] = decl.args.map((arg: VariableDecl) =>
            (arg.varName, meth.param(resolveType(arg.typ), arg.varName))
        )

        /* construct the local context from this list */
        val localContext: immutable.Map[String, JVar] = argList.toMap

        /* add body */
        translateBody(meth.body(), decl.body, translationContext, localContext)

        meth
    }

    /* these methods make shadowing possible */

    private def dereferenceVariable(name: String,
                                    translationContext: TranslationContext,
                                    localContext: Map[String, JVar]): IJExpression = {
        localContext.get(name) match {
            case Some(variable) => variable
            case None => translationContext.dereferenceVariable(name)
        }
    }

    private def assignVariable(name: String,
                               newValue: IJExpression,
                               body: JBlock,
                               translationContext: TranslationContext,
                               localContext: Map[String, JVar]
                              ): Unit = {
        localContext.get(name) match {
            case Some(variable) => body.assign(variable, newValue)
            case None => translationContext.assignVariable(name, newValue, body)
        }
    }

    private def translateStatement(
                    body: JBlock,
                    statement: Statement,
                    translationContext: TranslationContext,
                    localContext: Map[String, JVar]): Map[String, JVar] = {
        var nextContext = localContext
        statement match {
            case VariableDecl(typ, name) =>
                nextContext = localContext.updated(name, body.decl(resolveType(typ), name, JExpr._null()))
            case Return => body._return()
            case ReturnExpr(e) => body._return(translateExpr(e, translationContext, localContext))
            case Transition(newState, updates) =>
                /* We must (in this order):
                 *     1) construct the new state's inner class,
                 *     2) assign the fields of the new inner class object,
                 *     3) clean up the old state,
                 *     4) change the state enum.
                 */
                /* construct a new instance of the inner contract */
                val newStField = translationContext.states(newState).innerClassField
                body.assign(newStField, JExpr._new(translationContext.states(newState).innerClass))

                /* assign fields in the update construct */
                for ((f, e) <- updates) {
                    body.assign(newStField.ref(f.x), translateExpr(e, translationContext, localContext))
                }

                /* assign conserved fields (implicit to programmer) */
                body.invoke(conserveFieldsName).arg(translationContext.states(newState).enumVal)

                /* nullify old state inner class field */
                body.invoke(deleteOldStateName)

                /* change the enum to reflect the new state */
                body.assign(JExpr.ref(stateField), translationContext.getEnum(newState))

            case Assignment(Variable(x), e) =>
                assignVariable(x, translateExpr(e, translationContext,localContext),
                    body, translationContext, localContext)
            /* it's bad that this is a special case */
            case Assignment(Dereference(This(), field), e) => {
                /* we don't check the local context and just assume it's a field */
                val newValue = translateExpr(e, translationContext,localContext)
                translationContext.assignVariable(field, newValue, body)
            }
            case Assignment(Dereference(eDeref, field), e) => {
                // TODO: do we ever need this in the general case if all contracts are encapsulated?
            }

            case Throw() =>
                body._throw(JExpr._new(model.ref("RuntimeException")))

            case If(e, s) =>
                translateBody(body._if(translateExpr(e, translationContext, localContext))._then(),
                              s, translationContext, localContext)
            case IfThenElse(e, s1, s2) =>
                val jIf = body._if(translateExpr(e, translationContext, localContext))
                translateBody(jIf._then(), s1, translationContext, localContext)
                translateBody(jIf._else(), s2, translationContext, localContext)

            case TryCatch(s1, s2) =>
                val jTry = body._try()
                val jCatch = jTry._catch(model.ref("RuntimeException"))
                translateBody(jTry.body(), s1, translationContext, localContext)
                translateBody(jCatch.body(), s2, translationContext, localContext)

            case Switch(e, cases) =>
                val h :: remainingCases = cases
                val jEx = translateExpr(e, translationContext, localContext)
                val eqState = (s: String) =>
                    // TODO
                    /* somewhat of a bad workaround, but the alternative involves knowing the
                     * type of the expression jEx: in general, this requires an analysis
                     * to link references to declarations */
                    JExpr.invoke(jEx, "getState").invoke("toString").invoke("equals").arg(JExpr.lit(s))
                val jIf = body._if(eqState(h.stateName))
                translateBody(jIf._then(), h.body, translationContext, localContext)

                var jPrev = jIf
                for (_case <- remainingCases) {
                    jPrev = jPrev._elseif(eqState(_case.stateName))
                    translateBody(jPrev._then(), _case.body, translationContext, localContext)
                }
            case LocalInvocation(methName, args) =>
                addArgs(translationContext.invokeTransactionOrFunction(methName),
                        args, translationContext, localContext)
            /* TODO : it's bad that this is a special case */
            case Invocation(This(), methName, args) =>
                addArgs(translationContext.invokeTransactionOrFunction(methName),
                        args, translationContext, localContext)

            case Invocation(e, methName, args) =>
                addArgs(body.invoke(translateExpr(e, translationContext, localContext), methName),
                        args, translationContext, localContext)

            /* all expressions can be statements but no other expressions have a reasonable meaning */
            case _ => ()
        }

        nextContext
    }

    private def translateBody(
                    body: JBlock,
                    statements: Seq[Statement],
                    translationContext: TranslationContext,
                    localContext: Map[String, JVar]): Unit = {
        var nextContext = localContext
        for (st <- statements) {
            nextContext = translateStatement(body, st, translationContext, nextContext)
        }
    }

    private def translateFuncDecl(
                    decl: Func,
                    newClass: JDefinedClass,
                    translationContext: TranslationContext): Unit = {
        val javaRetType = decl.retType match {
            case Some(typ) => resolveType(typ)
            case None => model.VOID
        }
        val meth: JMethod = newClass.method(JMod.PRIVATE, javaRetType, decl.name)

        /* add args to method and collect them in a list */
        val argList: Seq[(String, JVar)] = decl.args.map((arg: VariableDecl) =>
            (arg.varName, meth.param(resolveType(arg.typ), arg.varName))
        )

        /* construct the local context from this list */
        val localContext: immutable.Map[String, JVar] = argList.toMap

        /* add body */
        translateBody(meth.body(), decl.body, translationContext, localContext)
    }
}<|MERGE_RESOLUTION|>--- conflicted
+++ resolved
@@ -157,7 +157,6 @@
         // TODO
     }
 
-<<<<<<< HEAD
     private def marshallExpr(unmarshalledExpr: IJExpression, typ: Type): IJExpression = {
         val marshalledArg = typ match
         {
@@ -271,10 +270,6 @@
         bugCatchBlock.body()._throw(JExpr._new(model.directClass("edu.cmu.cs.obsidian.client.ChaincodeClientAbortTransactionException")))
 
         meth
-=======
-    private def translateStubTransaction(t: Transaction, inClass: JDefinedClass) : Unit = {
-        // TODO
->>>>>>> 237397f1
     }
 
     private def translateStubState(s: State, inClass: JDefinedClass) : Unit = {
@@ -784,7 +779,6 @@
         invocation.arg(args)
     }
 
-<<<<<<< HEAD
     /* The "invokeClientMain" method is called from delegatedMain.
      * invokeClientMain can assume the server is already connected.
      * It should construct a stub according to the type of the client's main(),
@@ -812,17 +806,6 @@
             val clientMainInvocation = method.body.invoke("main")
             clientMainInvocation.arg(stubVariable)
         }
-=======
-    // The "invokeClientMain" method is called from delegatedMain.
-    // invokeClientMain should establish the server connection, set stubs according to the type of the client's main(),
-    // and pass it to the client's main() method.
-    private def generateInvokeClientMainMethod(aContract: Contract, newClass: JDefinedClass) = {
-        val method = newClass.method(JMod.PUBLIC, model.VOID, "invokeClientMain")
-        val writer = method.param(model.ref("org.json.JSONWriter"), "jsonWriter")
-        val tokener = method.param(model.ref("org.json.JSONTokener"), "jsonTokener")
->>>>>>> 237397f1
-
-    }
 
     private def generateSerialization(
                     contract: Contract,
@@ -1471,17 +1454,14 @@
             case None => model.VOID
         }
         val meth: JMethod = newClass.method(JMod.PUBLIC, javaRetType, decl.name)
-<<<<<<< HEAD
-        target match {
+
+      target match {
             case Client(mainContract) =>
                 if ((translationContext.contract == mainContract) && decl.name.equals("main")) {
                     meth._throws(model.directClass("edu.cmu.cs.obsidian.client.ChaincodeClientAbortTransactionException"))
             }
             case _ =>
         }
-=======
->>>>>>> 237397f1
-
 
         /* add args to method and collect them in a list */
         val argList: Seq[(String, JVar)] = decl.args.map((arg: VariableDecl) =>
