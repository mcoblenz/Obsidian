package edu.cmu.cs.obsidian.tests


import java.nio.file.Files

import org.scalatest.junit.JUnitSuite
import org.junit.Assert.{assertTrue, fail}
import _root_.org.junit.Test

import scala.sys.process._
import edu.cmu.cs.obsidian._

class CompilerTests extends JUnitSuite {

  def testContract(contractName : String) = {
    var result = true
    val inputArgs: Array[String] = Array(s"--output-path", s"obs_output/", s"resources/tests/compilerTests/$contractName.obs")
    result = Main.compileProgram(inputArgs)
    assertTrue(result)
    val gradleCmd = s"gradle compileJava -b obs_output/$contractName/build.gradle"
    val gradleResult = gradleCmd.!
    assertTrue(gradleResult == 0)
    val deleteCmd = s"rm -rf obs_output/$contractName"
    deleteCmd.!
  }

  @Test def intContainer(): Unit = {
    testContract("IntContainer")
  }

  @Test def primitiveTypes(): Unit = {
    testContract("PrimitiveTypes")
  }

  @Test def simple(): Unit = {
    testContract("Simple")
  }

  @Test def simple3(): Unit = {
    testContract("Simple3")
  }

  @Test def simpleVerification(): Unit = {
    testContract("SimpleVerification")
  }

  @Test def constructorWithArgs(): Unit = {
    testContract("ConstructorWithArgs")
  }

  @Test def stateTransactions(): Unit = {
    testContract("StateTransactions")
  }

  @Test def negativeNumbers(): Unit = {
    testContract("NegativeNumber")
  }

  @Test def giftCertificate(): Unit = {
    testContract("GiftCertificate")
  }

<<<<<<< HEAD
  @Test def transactionInConstructor(): Unit = {
    testContract("TransactionInConstructor")
=======
  @Test def testFFI(): Unit = {
    testContract(contractName = "TestFFI")
>>>>>>> 763bd0eb
  }
}<|MERGE_RESOLUTION|>--- conflicted
+++ resolved
@@ -60,12 +60,11 @@
     testContract("GiftCertificate")
   }
 
-<<<<<<< HEAD
   @Test def transactionInConstructor(): Unit = {
     testContract("TransactionInConstructor")
-=======
+  }
+
   @Test def testFFI(): Unit = {
     testContract(contractName = "TestFFI")
->>>>>>> 763bd0eb
   }
 }