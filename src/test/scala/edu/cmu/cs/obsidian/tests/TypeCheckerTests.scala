package edu.cmu.cs.obsidian.tests


import org.junit.Assert.{assertTrue, fail}
import org.junit.Test
import org.scalatest.junit.JUnitSuite
import edu.cmu.cs.obsidian.typecheck._
import edu.cmu.cs.obsidian.parser._

import scala.collection.mutable.ArrayBuffer

class TypeCheckerTests extends JUnitSuite {
    type LineNumber = Int

    private def runTest(file: String, expectedErrors: Seq[(Error, LineNumber)]): Unit = {
        var prog: Program = null
        try {
            prog = Parser.parseFileAtPath(file, printTokens = false)
        }
        catch {
            case p: Parser.ParseException =>
                val errMsg = p.message
                fail(s"Failed with parser message $errMsg")
        }

        val (importsProcessedAst, importErrors) = ImportProcessor.processImports(file, prog)
        val fieldsLiftedAst = StateFieldTransformer.transformProgram(importsProcessedAst)

        val table = new SymbolTable(fieldsLiftedAst)
        val (globalTable: SymbolTable, transformErrors) = StateNameValidator.transformProgram(table)

        val checker = new Checker(globalTable)
        val errs = (checker.checkProgram()._1 ++ transformErrors).sorted

        val remaining = new ArrayBuffer[(Error, LineNumber)]() ++ expectedErrors
        for (ErrorRecord(err, loc, _) <- errs) {
            val pred = (expected: (Error, LineNumber)) => {
                expected._1 == err && expected._2 == loc.line
            }
            val line = loc.line
            val indexOfError = remaining.indexWhere(pred)
            if (indexOfError < 0) {
                assertTrue(s"Unexpected error: $err at line $line", false)
            }
            else {
                remaining.remove(indexOfError)
            }
        }
        val msg = s"The following errors weren't found when checking: $remaining"
        assertTrue(msg, remaining.isEmpty)
    }

    @Test def basicTest(): Unit = {
        runTest("resources/tests/type_checker_tests/ExampleTypeFailure.obs",
            (SubtypingError(BoolType(), IntType(), false), 19)
                ::
                (WrongArityError(1, 0, "createC"), 21)
                ::
                (SubtypingError(BoolType(), IntType(), false), 23)
                ::
                Nil
        )
    }

    @Test def operationTest(): Unit = {
        runTest("resources/tests/type_checker_tests/SimpleOperations.obs",
            (SubtypingError(BoolType(), IntType(), false), 8)
                ::
                (SubtypingError(
                    StringType(),
                    IntType(), false), 10)
                ::
                (SubtypingError(
                    BoolType(),
                    IntType(), false), 12)
                ::
                (SubtypingError(
                    StringType(),
                    BoolType(), false), 14)
                ::
                (SubtypingError(
                    IntType(),
                    BoolType(), false), 16)
                ::
                (SubtypingError(
                    IntType(),
                    BoolType(), false), 16)
                ::
                Nil
        )
    }

    @Test def comparisonTest(): Unit = {
        runTest("resources/tests/type_checker_tests/SimpleComparisons.obs",
            (SubtypingError(BoolType(), IntType(), false), 8)
                ::
                (SubtypingError(
                    BoolType(),
                    IntType(), false), 10)
                ::
                (SubtypingError(
                    StringType(),
                    IntType(), false), 12)
                ::
                (SubtypingError(
                    StringType(),
                    IntType(), false), 14)
                ::
                (SubtypingError(
                    BoolType(),
                    IntType(), false), 16)
                ::
                (SubtypingError(
                    BoolType(),
                    IntType(), false), 16)
                :: Nil
        )
    }

    @Test def variableTest(): Unit = {
        runTest("resources/tests/type_checker_tests/UndefinedVariable.obs",
            (VariableUndefinedError("x", null), 7)
                ::
                (VariableUndefinedError("z", null), 9)
                ::
                Nil
        )
    }

    @Test def fieldsTest(): Unit = {
        runTest("resources/tests/type_checker_tests/CheckFields.obs",
            Nil
        )
    }

    @Test def assignmentTest(): Unit = {
        runTest("resources/tests/type_checker_tests/Assignment.obs",
            (SubtypingError(BoolType(), IntType(), false), 38)
                ::
                (InconsistentContractTypeError("C_Shared", "C_Owned"), 41)
                ::
                (FieldUndefinedError(ContractReferenceType(ContractType("C_Shared"), Shared(), false), "f2"), 20)
                ::
                (FieldUndefinedError(ContractReferenceType(ContractType("C_Shared"), Shared(), false), "f3"), 22)
                ::
                (VariableUndefinedError("j", null), 49)
                ::
                (AssignmentError(), 51)
                ::
                (InvalidNonThisFieldAssignment(), 54)
                ::
                Nil
        )
    }

    @Test def returnTest(): Unit = {
        runTest("resources/tests/type_checker_tests/Return.obs",
            (CannotReturnError("t_no_ret"), 14)
                ::
                (UnreachableCodeError(), 16)
                ::
                (MustReturnError("t_has_ret"), 22)
                ::
                (UnreachableCodeError(), 22)
                ::
                (UnreachableCodeError(), 28)
                ::
                (MustReturnError("t_ret_nonprimitive"), 31)
                ::
                (SubtypingError(IntType(),
                    ContractReferenceType(ContractType("C_Owned"), Owned(), false), false), 33)
                ::
                (MustReturnError("no_return"), 38)
                ::
                (UnreachableCodeError(), 48)
                ::
                (MustReturnError("branching_return2"), 58)
                ::
                Nil
        )
    }

    @Test def equalityTest(): Unit = {
        runTest("resources/tests/type_checker_tests/Equality.obs",
            (DifferentTypeError(ReferenceIdentifier("a"), IntType(), ReferenceIdentifier("b"), StringType()), 12)
                ::
                (DifferentTypeError(
                    TrueLiteral(),
                    BoolType(),
                    NumLiteral(5),
                    IntType()), 14)
                ::
                (DifferentTypeError(
                    NumLiteral(1),
                    IntType(),
                    FalseLiteral(),
                    BoolType()), 16)
                ::
                Nil
        )
    }

    @Test def invocationTest(): Unit = {
        runTest("resources/tests/type_checker_tests/Invocation.obs",
            (WrongArityError(1, 0, "a"), 17)
                ::
                (WrongArityError(1, 2, "a"), 19)
                ::
                (ArgumentSubtypingError("a", "x",
                    StringType(),
                    IntType()), 21)
                ::
                (MethodUndefinedError(
                    ContractReferenceType(ContractType("Invocation"), Shared(), false),
                    "otherMethod"), 23)
                ::
                (NonInvokeableError(IntType()), 25)
                ::
                (MethodUndefinedError(
                    ContractReferenceType(ContractType("OtherContract"), Shared(), false),
                    "anotherMethod"), 32)
                ::
                (ArgumentSubtypingError("otherMethod", "x",
                    StringType(),
                    IntType()), 34)
                ::
                (ContractUndefinedError("Bogus"), 37)
                ::
                Nil
        )
    }

    @Test def dereferenceTest(): Unit = {
        runTest("resources/tests/type_checker_tests/Dereference.obs",
            (FieldUndefinedError(ContractReferenceType(ContractType("Construct"), Shared(), false), "x"), 30)
                ::
                (DereferenceError(StringType()), 22)
                ::
                (InvalidNonThisFieldAccess(), 25)
                ::
                Nil
        )
    }

    /* This test is temporarily disabled until we add proper support for multiple constructors.
    @Test def constructionTest(): Unit = {
        runTest("resources/tests/type_checker_tests/Construction.obs",
            (ConstructorNameError("Thing"), 27)
                ::
                (RepeatConstructorsError("Thing"), 27)
                ::
                (SubtypingError(ContractReferenceType(ContractType("Thing"), Owned(), false),
                    ContractReferenceType(ContractType("OtherThing"), Inferred(), false)), 27)
                ::
                (WrongArityError(0, 1, "constructor of Thing"), 39)
                ::
                (ArgumentSubtypingError("Thing", "x",
                    StringType(),
                    IntType()), 39)
                ::
                (ArgumentSubtypingError("OtherThing", "x",
                    StringType(),
                    IntType()), 39)
                ::
                (WrongArityError(3, 1, "constructor of Thing"), 39)
                ::
                (WrongArityError(0, 3, "constructor of Thing"), 41)
                ::
                (WrongArityError(1, 3, "constructor of Thing"), 41)
                ::
                (WrongArityError(1, 3, "constructor of OtherThing"), 41)
                ::
                (ArgumentSubtypingError("Thing", "z",
                    IntType(),
                    BoolType()), 41)
                ::
                (ArgumentSubtypingError("Thing", "y",
                    IntType(),
                    StringType()), 41)
                ::
                (ContractUndefinedError("Stuff"), 43)
                ::
                (ContractUndefinedError("Stuff"), 43)
                ::
                Nil
        )
    }
    */

    @Test def branchingTest(): Unit = {
        runTest("resources/tests/type_checker_tests/Branching.obs",
            (MergeIncompatibleError("o1",
                ContractReferenceType(ContractType("LinearContract"), Owned(), false),
                ContractReferenceType(ContractType("LinearContract"), Unowned(), false)), 29)
                ::
                (UnusedOwnershipError("o2"), 29)
                ::
                (UnusedOwnershipError("o2"), 40)
                ::
                (MergeIncompatibleError("o1",
                    ContractReferenceType(ContractType("LinearContract"), Owned(), false),
                    ContractReferenceType(ContractType("LinearContract"), Unowned(), false)), 49)
                ::
                (UnusedOwnershipError("o2"), 49)
                ::
                (VariableUndefinedError("x", null), 61)
                ::
                Nil)
    }

    @Test def sideEffectTest(): Unit = {
        runTest("resources/tests/type_checker_tests/NoSideEffects.obs",
            (NoEffectsError(ReferenceIdentifier("x")), 8)
                ::
                (NoEffectsError(
                    Add(NumLiteral(1), NumLiteral(3))), 10)
                ::
                (NoEffectsError(
                    LessThan(NumLiteral(1), ReferenceIdentifier("x"))), 12)
                ::
                (NoEffectsError(
                    Disjunction(TrueLiteral(), FalseLiteral())), 14)
                ::
                Nil
        )
    }

    @Test def stateTest(): Unit = {
        runTest("resources/tests/type_checker_tests/States.obs",
            (TransitionUpdateError(Set("x")), 13)
                ::
                (StateUndefinedError("C", "S3"), 15)
                ::
                (FieldUndefinedError(
                    StateType("C", "S1", false), "x"), 18)
                ::
                Nil
        )
    }

    @Test def bottomTest(): Unit = {
        runTest("resources/tests/type_checker_tests/BottomTypeNoError.obs",
            (ContractUndefinedError("D"), 9)
                ::
                Nil
        )
    }

    @Test def contractUndefinedTest(): Unit = {
        runTest("resources/tests/type_checker_tests/UndefinedContract.obs",
            (ContractUndefinedError("OtherThing"), 3)
                ::
                (ContractUndefinedError("OtherThing"), 7)
                ::
                Nil
        )
    }

    /*
    @Test def simplePathDependentTest(): Unit = {
        runTest("resources/tests/type_checker_tests/SimplePDT.obs",
                (UnusedOwnershipError("b"), 9)::Nil)
    }

    @Test def implicitPathDependentTest(): Unit = {
        runTest("resources/tests/type_checker_tests/ImplicitPDT.obs",
            (UnusedOwnershipError("b"), 11)::Nil)
    }
    */

    @Test def noStartStateTest(): Unit = {
        runTest("resources/tests/type_checker_tests/StartState.obs",
            (NoStartStateError("HasStates"), 12)
                ::
                (NoConstructorError("StatesNoConstr"), 31)
                ::
                Nil
        )
    }

    /*
    @Test def parentPathDependentTest(): Unit = {
        runTest("resources/tests/type_checker_tests/ParentPDT.obs",
            (NoParentError("UsesC"), 22)::Nil)
    }

    @Test def thisAndParentPathDependentTest(): Unit = {
        runTest("resources/tests/type_checker_tests/ThisTypePDT.obs", Nil)
    }
    */

    @Test def endsInStateTest(): Unit = {
        runTest("resources/tests/type_checker_tests/EndsInState.obs",
            (SubtypingError(
                StateType("C", "S1", false),
                StateType("C", "S2", false), true), 3
            )
                ::
                (SubtypingError(
                    StateType("C", "S2", false),
                    StateType("C", "S1", false), false), 8
                )
                ::
                Nil
        )
    }

    @Test def endsInStateUnionTest(): Unit = {
        runTest("resources/tests/type_checker_tests/EndsInStateUnion.obs",
            (StateUndefinedError("C1", "OtherState"), 12)
                ::
                (SubtypingError(
                    StateType("C1", Set("S1", "S2"), false),
                    StateType("C1", Set("S1", "S3"), false), false), 17
                )
                ::
                (SubtypingError(
                    StateType("C2", Set("S1", "S2"), false),
                    StateType("C2", "S1", false), true), 30
                )
                ::
                (
                    VariableUndefinedError("f2", null), 62
                )
                ::
                Nil
        )
    }

    @Test def multistateFieldsTest(): Unit = {
        runTest("resources/tests/type_checker_tests/MultistateFields.obs",
            (VariableUndefinedError("foo", null), 19)
                ::
                (VariableUndefinedError("foo", null), 24)
                ::
                (VariableUndefinedError("foo", null), 27)
                ::
                Nil
        )
    }

    @Test def resourcesTest(): Unit = {
        runTest("resources/tests/type_checker_tests/Assets.obs",
            (AssetContractConstructorError("BogusMoney"), 5)
                ::
                (InvalidInconsistentFieldType("money",
                    ContractReferenceType(ContractType("Money"), Unowned(), false),
                    ContractReferenceType(ContractType("Money"), Owned(), false)), 26)
                ::
                (OverwrittenOwnershipError("money"), 27)
                ::
                (SubtypingError(
                    ContractReferenceType(ContractType("Money"), Unowned(), false),
                    ContractReferenceType(ContractType("Money"), Owned(), false), false), 37)
                ::
                (NonAssetOwningAssetError("BadWallet",
                    Field(false,
                        ContractReferenceType(ContractType("Money"), Owned(), false),
                        "money",
                        None)), 43)
                ::
                (ArgumentSubtypingError("discardMoney", "m",
                    ContractReferenceType(ContractType("Money"), Shared(), false),
                    ContractReferenceType(ContractType("Money"), Owned(), false)),
                    56)
                ::
                (DisownUnowningExpressionError(ReferenceIdentifier("m")), 49)
                ::
                (UnusedOwnershipError("m"), 72)
                ::
                Nil
        )
    }

    @Test def ownershipTest(): Unit = {
        runTest("resources/tests/type_checker_tests/Ownership.obs",
            (InvalidInconsistentFieldType("prescription",
                ContractReferenceType(ContractType("Prescription"), Unowned(), false),
                ContractReferenceType(ContractType("Prescription"), Owned(), false)), 15)
                ::
                Nil
        )
    }

    @Test def stateInitializationTest(): Unit = {
        runTest("resources/tests/type_checker_tests/StateInitialization.obs",
            (InvalidStateFieldInitialization("S2", "x3"), 21)
                ::
                (TransitionUpdateError(Set("x1", "x2", "shared")), 25)
                ::
                (InvalidStateFieldInitialization("S1", "x1"), 28)
                ::
                Nil
        )
    }

    @Test def droppedAssetsTest(): Unit = {
        runTest("resources/tests/type_checker_tests/MaybeDroppedAsset.obs",
            (PotentiallyUnusedOwnershipError("m"), 17)
                ::
                Nil
        )
    }

    @Test def transitionTest(): Unit = {
        runTest("resources/tests/type_checker_tests/Transitions.obs",
            Nil
        )
    }


    @Test def noMainContractTest(): Unit = {
        runTest("resources/tests/type_checker_tests/NoMainContract.obs",
            (NoMainContractError(), 1)
                ::
                Nil
        )
    }


    @Test def shadowingTest(): Unit = {
        runTest("resources/tests/type_checker_tests/ForbiddenShadowing.obs",
            (RepeatContractFields("x", 9, 2), 9)
                ::
                Nil
        )
    }


    @Test def sameFieldNameTest(): Unit = {
        runTest("resources/tests/type_checker_tests/SameNameFields.obs",
            (
                (FieldUndefinedError(StateType("C", Set("S1"), false), "shared"), 4)
                ::
                (CombineAvailableIns("x", "S1, S3", 8), 15)
                    ::
                    (CombineAvailableIns("shared", "S1, S2, S3", 18), 19)
                    ::
                    (RepeatContractFields("test", 22, 21), 22)
                    ::
                    (RepeatContractFields("x", 15, 15), 24)
                    ::
                    (RepeatContractFields("x", 8, 8), 24)
                    ::
                    Nil
                )
        )
    }

    @Test def argShadowingTest(): Unit = {
        runTest("resources/tests/type_checker_tests/ArgumentShadowing.obs",
            (ArgShadowingError("x", "t", 6), 10)
                ::
                Nil
        )
    }

    @Test def multipleConstructorsTest(): Unit = {
        runTest("resources/tests/type_checker_tests/MultipleConstructors.obs",
            (MultipleConstructorsError("C"), 3)
                ::
                Nil
        )
    }

    @Test def staticAssertsTest(): Unit = {
        runTest("resources/tests/type_checker_tests/StaticAsserts.obs",
            (StaticAssertInvalidState("C", "S3"), 6)
                ::
                (StaticAssertFailed(This(), Seq("S2"), StateType("C", Set("S1", "S2"), false)), 17)
                ::
                (StaticAssertFailed(ReferenceIdentifier("ow"), Seq("Unowned"), ContractReferenceType(ContractType("C"), Owned(), false)), 24)
                ::
                Nil
        )
    }

    @Test def typeSpecificationTest(): Unit = {
        runTest("resources/tests/type_checker_tests/TypeSpecification.obs",
            (SubtypingError(StateType("C", Set("S3", "S2"), false),
                StateType("C", "S1", false), false), 24)
                ::
                (ArgumentSpecificationError("a", "badChangeA",
                    StateType("A", "Unavailable", false),
                    StateType("A", "Available", false)), 51)
                ::
                (ArgumentSpecificationError("a", "badChangeA2",
                    StateType("A", "Available", false),
                    StateType("A", "Unavailable", false)), 56)
                ::
                Nil
        )
    }

    @Test def readOnlyStateTest(): Unit = {
        runTest("resources/tests/type_checker_tests/ReadOnlyState.obs",
            (TransitionNotAllowedError(), 11) ::
                (ReceiverTypeIncompatibleError("changeStateShared",
                    ContractReferenceType(ContractType("C"), Unowned(), false),
                    ContractReferenceType(ContractType("C"), Shared(), false)), 39) ::
                (ReceiverTypeIncompatibleError("changeStateOwned",
                    ContractReferenceType(ContractType("C"), Shared(), false),
                    ContractReferenceType(ContractType("C"), Owned(), false)), 42) ::
                (ReceiverTypeIncompatibleError("changeStateStateSpecified",
                    ContractReferenceType(ContractType("C"), Owned(), false),
                    StateType("C", Set("S1"), false)), 45) ::
                (InvalidInconsistentFieldType("s1C", StateType("C", Set("S2"), false), StateType("C", Set("S1"), false)), 48) ::
                Nil
        )
    }

    @Test def fieldTypeMismatchTest(): Unit = {
        runTest("resources/tests/type_checker_tests/FieldTypeMismatch.obs",
            (InvalidInconsistentFieldType("c", StateType("C", Set("S2"), false), StateType("C", Set("S1"), false)), 24) ::
            Nil
        )
    }

    @Test def unownedReferenceTest(): Unit = {
        runTest("resources/tests/type_checker_tests/UnownedReference.obs", Nil)
    }

    @Test def typeInferenceTest(): Unit = {
        runTest("resources/tests/type_checker_tests/TypeInference.obs", Nil)
    }

    @Test def privateTransactionsTest(): Unit = {
        runTest("resources/tests/type_checker_tests/PrivateTransactions.obs",
            (InvalidFinalFieldTypeDeclarationError("bogus"), 30)::
                (FieldTypesDeclaredOnPublicTransactionError("t2"), 33)::
                (InvalidInconsistentFieldType("c", StateType("C", "S2", false), StateType("C", "S1", false)), 42)::
                (FieldSubtypingError("c", StateType("C", "S1", false), StateType("C", "S2", false)), 48)::
            Nil)
    }

    @Test def variableDeclarationsTest(): Unit = {
        runTest("resources/tests/type_checker_tests/VariableDeclarations.obs",
            (InvalidLocalVariablePermissionDeclarationError(), 15)::
            Nil)
    }

    @Test def uninitializedFieldTest(): Unit = {
        runTest("resources/tests/type_checker_tests/Uninitialized.obs",
            ((UninitializedFieldError("x"), 7) ::
             (UninitializedFieldError("z"), 7) ::
                Nil))
    }

    @Test def revertTest(): Unit = {
        runTest("resources/tests/type_checker_tests/Revert.obs",
            (SubtypingError(IntType(), StringType(), false), 12) :: Nil)
    }

    @Test def inStateTest(): Unit = {
        runTest("resources/tests/type_checker_tests/InState.obs",
            (ReceiverTypeIncompatibleError("turnOff",
                ContractReferenceType(ContractType("LightSwitch"), Unowned(), false),
                StateType("LightSwitch", "On", false)), 33) ::
            (ReceiverTypeIncompatibleError("turnOn",
                ContractReferenceType(ContractType("LightSwitch"), Unowned(), false),
                StateType("LightSwitch", "Off", false)), 37) ::
            (StateCheckOnPrimitiveError(), 45) ::
              (StateCheckRedundant(), 56) ::
              (StaticAssertFailed(
                ReferenceIdentifier("s"), Seq("Owned"),
                StateType("LightSwitch", "On", false)), 62) ::
              (StateCheckRedundant(), 67) ::
              Nil)

    }

<<<<<<< HEAD
    @Test def multipleConstructorAmbiguousTest(): Unit = {
        runTest("resources/tests/type_checker_tests/MultiConstrAmbiguous.obs",
            (AmbiguousConstructorError("B",
                VariableDeclWithSpec(StateType("C", Set("S1", "S2", "S3"), false), StateType("C", Set("S1", "S2", "S3"), false), "s1c"),
                VariableDeclWithSpec(StateType("C", "S2", false), StateType("C", "S2", false), "s2c"),
                "C@S2"), 3) ::
            (AmbiguousConstructorError("D",
                VariableDeclWithSpec(
                    ContractReferenceType(ContractType("C"), Owned(), false),
                    ContractReferenceType(ContractType("C"), Owned(), false),
                    "s1c"),
                VariableDeclWithSpec(StateType("C", "S2", false), StateType("C", "S2", false), "s2c"),
                "C@S2"), 16) ::
            (AmbiguousConstructorError("E",
                VariableDeclWithSpec(StateType("C", Set("S1", "S2", "S3"), false), StateType("C", Set("S1", "S2", "S3"), false), "s1c"),
                VariableDeclWithSpec(
                    ContractReferenceType(ContractType("C"), Unowned(), false),
                    ContractReferenceType(ContractType("C"), Unowned(), false),
                    "s2c"),
                "C@Owned"), 21) ::
            (AmbiguousConstructorError("F",
                VariableDeclWithSpec(
                    ContractReferenceType(ContractType("C"), Owned(), false),
                    ContractReferenceType(ContractType("C"), Owned(), false),
                    "s1c"),
                VariableDeclWithSpec(
                    ContractReferenceType(ContractType("C"), Shared(), false),
                    ContractReferenceType(ContractType("C"), Shared(), false),
                    "s2c"),
                "C@Owned"), 26) ::
        Nil)
    }

    @Test def multipleConstructorDistinguishableTest(): Unit = {
        runTest("resources/tests/type_checker_tests/MultiConstrDistinguishable.obs",
            Nil)
=======
    @Test def constructorPermissionRequired(): Unit = {
        runTest("resources/tests/parser_tests/ConstructorPermissionRequired.obs", Nil)
    }

    @Test def constructorPermissionRequiredMissing(): Unit = {
        runTest("resources/tests/parser_tests/ConstructorPermissionRequiredMissing.obs",
            (ConstructorAnnotationMissingError("A"), 4)::
                Nil)
>>>>>>> d26ace46
    }
}<|MERGE_RESOLUTION|>--- conflicted
+++ resolved
@@ -669,7 +669,16 @@
 
     }
 
-<<<<<<< HEAD
+    @Test def constructorPermissionRequired(): Unit = {
+        runTest("resources/tests/parser_tests/ConstructorPermissionRequired.obs", Nil)
+    }
+
+    @Test def constructorPermissionRequiredMissing(): Unit = {
+        runTest("resources/tests/parser_tests/ConstructorPermissionRequiredMissing.obs",
+            (ConstructorAnnotationMissingError("A"), 4)::
+                Nil)
+    }
+
     @Test def multipleConstructorAmbiguousTest(): Unit = {
         runTest("resources/tests/type_checker_tests/MultiConstrAmbiguous.obs",
             (AmbiguousConstructorError("B",
@@ -706,15 +715,5 @@
     @Test def multipleConstructorDistinguishableTest(): Unit = {
         runTest("resources/tests/type_checker_tests/MultiConstrDistinguishable.obs",
             Nil)
-=======
-    @Test def constructorPermissionRequired(): Unit = {
-        runTest("resources/tests/parser_tests/ConstructorPermissionRequired.obs", Nil)
-    }
-
-    @Test def constructorPermissionRequiredMissing(): Unit = {
-        runTest("resources/tests/parser_tests/ConstructorPermissionRequiredMissing.obs",
-            (ConstructorAnnotationMissingError("A"), 4)::
-                Nil)
->>>>>>> d26ace46
     }
 }