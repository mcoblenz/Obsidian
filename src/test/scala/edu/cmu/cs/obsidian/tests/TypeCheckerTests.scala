package edu.cmu.cs.obsidian.tests


import java.io.FileInputStream

import org.junit.Assert.{assertTrue, fail}
import org.junit.Test
import org.scalatest.junit.JUnitSuite
import edu.cmu.cs.obsidian.typecheck._
import edu.cmu.cs.obsidian.parser._

import scala.collection.mutable.ArrayBuffer

class TypeCheckerTests extends JUnitSuite {
    type LineNumber = Int

    private def runTest(file: String, expectedErrors: Seq[(Error, LineNumber)]): Unit = {
        var prog: Program = null
        try {
            prog = Parser.parseFileAtPath(file, new FileInputStream(file), printTokens = false)
        }
        catch {
            case p: Parser.ParseException =>
                val errMsg = p.message
                fail(s"Failed with parser message $errMsg")
        }

        val (importsProcessedAst, importErrors) = ImportProcessor.processImports(file, prog)
        val fieldsLiftedAst = StateFieldTransformer.transformProgram(importsProcessedAst)

        val table = new SymbolTable(fieldsLiftedAst)
        val (globalTable: SymbolTable, transformErrors) = StateNameValidator.transformProgram(table)

        val checker = new Checker(globalTable)
        val errs = (checker.checkProgram()._1 ++ transformErrors).sorted

        val remaining = new ArrayBuffer[(Error, LineNumber)]() ++ expectedErrors
        for (ErrorRecord(err, loc, _) <- errs) {
            val pred = (expected: (Error, LineNumber)) => {
                expected._1 == err && expected._2 == loc.line
            }
            val line = loc.line
            val indexOfError = remaining.indexWhere(pred)
            if (indexOfError < 0) {
                assertTrue(s"Unexpected error: $err at line $line", false)
            }
            else {
                remaining.remove(indexOfError)
            }
        }
        val msg = s"The following errors weren't found when checking: $remaining"
        assertTrue(msg, remaining.isEmpty)
    }

    @Test def basicTest(): Unit = {
        runTest("resources/tests/type_checker_tests/ExampleTypeFailure.obs",
            (SubtypingError(BoolType(), IntType(), false), 19)
                ::
                (WrongArityError(1, 0, "createC"), 21)
                ::
                (SubtypingError(BoolType(), IntType(), false), 23)
                ::
                Nil
        )
    }

    @Test def operationTest(): Unit = {
        runTest("resources/tests/type_checker_tests/SimpleOperations.obs",
            (SubtypingError(BoolType(), IntType(), false), 8)
                ::
                (SubtypingError(
                    StringType(),
                    IntType(), false), 10)
                ::
                (SubtypingError(
                    BoolType(),
                    IntType(), false), 12)
                ::
                (SubtypingError(
                    StringType(),
                    BoolType(), false), 14)
                ::
                (SubtypingError(
                    IntType(),
                    BoolType(), false), 16)
                ::
                (SubtypingError(
                    IntType(),
                    BoolType(), false), 16)
                ::
                Nil
        )
    }

    @Test def comparisonTest(): Unit = {
        runTest("resources/tests/type_checker_tests/SimpleComparisons.obs",
            (SubtypingError(BoolType(), IntType(), false), 8)
                ::
                (SubtypingError(
                    BoolType(),
                    IntType(), false), 10)
                ::
                (SubtypingError(
                    StringType(),
                    IntType(), false), 12)
                ::
                (SubtypingError(
                    StringType(),
                    IntType(), false), 14)
                ::
                (SubtypingError(
                    BoolType(),
                    IntType(), false), 16)
                ::
                (SubtypingError(
                    BoolType(),
                    IntType(), false), 16)
                :: Nil
        )
    }

    @Test def variableTest(): Unit = {
        runTest("resources/tests/type_checker_tests/UndefinedVariable.obs",
            (VariableUndefinedError("x", null), 7)
                ::
                (VariableUndefinedError("z", null), 9)
                ::
                Nil
        )
    }

    @Test def fieldsTest(): Unit = {
        runTest("resources/tests/type_checker_tests/CheckFields.obs",
            Nil
        )
    }

    @Test def assignmentTest(): Unit = {
        runTest("resources/tests/type_checker_tests/Assignment.obs",
            (SubtypingError(BoolType(), IntType(), false), 38)
                ::
                (InconsistentContractTypeError("C_Shared", "C_Owned"), 41)
                ::
                (FieldUndefinedError(ContractReferenceType(ContractType("C_Shared", Nil), Shared(), false), "f2"), 20)
                ::
                (FieldUndefinedError(ContractReferenceType(ContractType("C_Shared", Nil), Shared(), false), "f3"), 22)
                ::
                (VariableUndefinedError("j", null), 49)
                ::
                (AssignmentError(), 51)
                ::
                (InvalidNonThisFieldAssignment(), 54)
                ::
                Nil
        )
    }

    @Test def returnTest(): Unit = {
        runTest("resources/tests/type_checker_tests/Return.obs",
            (CannotReturnError("t_no_ret"), 14)
                ::
                (UnreachableCodeError(), 16)
                ::
                (MustReturnError("t_has_ret"), 22)
                ::
                (UnreachableCodeError(), 22)
                ::
                (UnreachableCodeError(), 28)
                ::
                (MustReturnError("t_ret_nonprimitive"), 31)
                ::
                (SubtypingError(IntType(),
                    ContractReferenceType(ContractType("C_Owned", Nil), Owned(), false), false), 33)
                ::
                (MustReturnError("no_return"), 38)
                ::
                (UnreachableCodeError(), 48)
                ::
                (MustReturnError("branching_return2"), 58)
                ::
                Nil
        )
    }

    @Test def equalityTest(): Unit = {
        runTest("resources/tests/type_checker_tests/Equality.obs",
            (DifferentTypeError(ReferenceIdentifier("a"), IntType(), ReferenceIdentifier("b"), StringType()), 12)
                ::
                (DifferentTypeError(
                    TrueLiteral(),
                    BoolType(),
                    NumLiteral(5),
                    IntType()), 14)
                ::
                (DifferentTypeError(
                    NumLiteral(1),
                    IntType(),
                    FalseLiteral(),
                    BoolType()), 16)
                ::
                Nil
        )
    }

    @Test def invocationTest(): Unit = {
        runTest("resources/tests/type_checker_tests/Invocation.obs",
            (WrongArityError(1, 0, "a"), 17)
                ::
                (WrongArityError(1, 2, "a"), 19)
                ::
                (ArgumentSubtypingError("a", "x",
                    StringType(),
                    IntType()), 21)
                ::
                (MethodUndefinedError(
                    ContractReferenceType(ContractType("Invocation", Nil), Shared(), false),
                    "otherMethod"), 23)
                ::
                (NonInvokeableError(IntType()), 25)
                ::
                (MethodUndefinedError(
                    ContractReferenceType(ContractType("OtherContract", Nil), Shared(), false),
                    "anotherMethod"), 32)
                ::
                (ArgumentSubtypingError("otherMethod", "x",
                    StringType(),
                    IntType()), 34)
                ::
                (ContractUndefinedError("Bogus"), 37)
                ::
                Nil
        )
    }

    @Test def dereferenceTest(): Unit = {
        runTest("resources/tests/type_checker_tests/Dereference.obs",
            (FieldUndefinedError(ContractReferenceType(ContractType("Construct", Nil), Shared(), false), "x"), 30)
                ::
                (DereferenceError(StringType()), 22)
                ::
                (InvalidNonThisFieldAccess(), 25)
                ::
                Nil
        )
    }

    /* This test is temporarily disabled until we add proper support for multiple constructors.
    @Test def constructionTest(): Unit = {
        runTest("resources/tests/type_checker_tests/Construction.obs",
            (ConstructorNameError("Thing"), 27)
                ::
                (RepeatConstructorsError("Thing"), 27)
                ::
                (SubtypingError(ContractReferenceType(ContractType("Thing", Nil), Owned(), false),
                    ContractReferenceType(ContractType("OtherThing", Nil), Inferred(), false)), 27)
                ::
                (WrongArityError(0, 1, "constructor of Thing"), 39)
                ::
                (ArgumentSubtypingError("Thing", "x",
                    StringType(),
                    IntType()), 39)
                ::
                (ArgumentSubtypingError("OtherThing", "x",
                    StringType(),
                    IntType()), 39)
                ::
                (WrongArityError(3, 1, "constructor of Thing"), 39)
                ::
                (WrongArityError(0, 3, "constructor of Thing"), 41)
                ::
                (WrongArityError(1, 3, "constructor of Thing"), 41)
                ::
                (WrongArityError(1, 3, "constructor of OtherThing"), 41)
                ::
                (ArgumentSubtypingError("Thing", "z",
                    IntType(),
                    BoolType()), 41)
                ::
                (ArgumentSubtypingError("Thing", "y",
                    IntType(),
                    StringType()), 41)
                ::
                (ContractUndefinedError("Stuff"), 43)
                ::
                (ContractUndefinedError("Stuff"), 43)
                ::
                Nil
        )
    }
    */

    @Test def branchingTest(): Unit = {
        runTest("resources/tests/type_checker_tests/Branching.obs",
            (MergeIncompatibleError("o1",
                ContractReferenceType(ContractType("LinearContract", Nil), Owned(), false),
                ContractReferenceType(ContractType("LinearContract", Nil), Unowned(), false)), 29)
                ::
                (UnusedOwnershipError("o2"), 29)
                ::
                (UnusedOwnershipError("o2"), 40)
                ::
                (MergeIncompatibleError("o1",
                    ContractReferenceType(ContractType("LinearContract", Nil), Owned(), false),
                    ContractReferenceType(ContractType("LinearContract", Nil), Unowned(), false)), 49)
                ::
                (UnusedOwnershipError("o2"), 49)
                ::
                (VariableUndefinedError("x", null), 61)
                ::
                Nil)
    }

    @Test def sideEffectTest(): Unit = {
        runTest("resources/tests/type_checker_tests/NoSideEffects.obs",
            (NoEffectsError(ReferenceIdentifier("x")), 8)
                ::
                (NoEffectsError(
                    Add(NumLiteral(1), NumLiteral(3))), 10)
                ::
                (NoEffectsError(
                    LessThan(NumLiteral(1), ReferenceIdentifier("x"))), 12)
                ::
                (NoEffectsError(
                    Disjunction(TrueLiteral(), FalseLiteral())), 14)
                ::
                Nil
        )
    }

    @Test def stateTest(): Unit = {
        runTest("resources/tests/type_checker_tests/States.obs",
            (TransitionUpdateError(Set("x")), 13)
                ::
                (StateUndefinedError("C", "S3"), 15)
                ::
                (FieldUndefinedError(
                    StateType(ContractType("C", Nil), "S1", false), "x"), 18)
                ::
                Nil
        )
    }

    @Test def bottomTest(): Unit = {
        runTest("resources/tests/type_checker_tests/BottomTypeNoError.obs",
            (ContractUndefinedError("D"), 9)
                ::
                Nil
        )
    }

    @Test def contractUndefinedTest(): Unit = {
        runTest("resources/tests/type_checker_tests/UndefinedContract.obs",
            (ContractUndefinedError("OtherThing"), 3)
                ::
                (ContractUndefinedError("OtherThing"), 7)
                ::
                Nil
        )
    }

    /*
    @Test def simplePathDependentTest(): Unit = {
        runTest("resources/tests/type_checker_tests/SimplePDT.obs",
                (UnusedOwnershipError("b"), 9)::Nil)
    }

    @Test def implicitPathDependentTest(): Unit = {
        runTest("resources/tests/type_checker_tests/ImplicitPDT.obs",
            (UnusedOwnershipError("b"), 11)::Nil)
    }
    */

    @Test def noStartStateTest(): Unit = {
        runTest("resources/tests/type_checker_tests/StartState.obs",
            (NoStartStateError("HasStates"), 12)
                ::
                (NoConstructorError("StatesNoConstr"), 31)
                ::
                Nil
        )
    }

    /*
    @Test def parentPathDependentTest(): Unit = {
        runTest("resources/tests/type_checker_tests/ParentPDT.obs",
            (NoParentError("UsesC"), 22)::Nil)
    }

    @Test def thisAndParentPathDependentTest(): Unit = {
        runTest("resources/tests/type_checker_tests/ThisTypePDT.obs", Nil)
    }
    */

    @Test def endsInStateTest(): Unit = {
        runTest("resources/tests/type_checker_tests/EndsInState.obs",
            (SubtypingError(
                StateType(ContractType("C", Nil), "S1", false),
                StateType(ContractType("C", Nil), "S2", false), true), 3
            )
                ::
                (SubtypingError(
                    StateType(ContractType("C", Nil), "S2", false),
                    StateType(ContractType("C", Nil), "S1", false), false), 8
                )
                ::
                Nil
        )
    }

    @Test def endsInStateUnionTest(): Unit = {
        runTest("resources/tests/type_checker_tests/EndsInStateUnion.obs",
            (StateUndefinedError("C1", "OtherState"), 12)
                ::
                (SubtypingError(
                    StateType(ContractType("C1", Nil), Set("S1", "S2"), false),
                    StateType(ContractType("C1", Nil), Set("S1", "S3"), false), false), 17
                )
                ::
                (SubtypingError(
                    StateType(ContractType("C2", Nil), Set("S1", "S2"), false),
                    StateType(ContractType("C2", Nil), "S1", false), true), 30
                )
                ::
                (
                    VariableUndefinedError("f2", null), 62
                )
                ::
                Nil
        )
    }

    @Test def multistateFieldsTest(): Unit = {
        runTest("resources/tests/type_checker_tests/MultistateFields.obs",
            (VariableUndefinedError("foo", null), 19)
                ::
                (VariableUndefinedError("foo", null), 24)
                ::
                (VariableUndefinedError("foo", null), 27)
                ::
                Nil
        )
    }

    @Test def resourcesTest(): Unit = {
        runTest("resources/tests/type_checker_tests/Assets.obs",
            (AssetContractConstructorError("BogusMoney"), 5)
                ::
                (InvalidInconsistentFieldType("money",
                    ContractReferenceType(ContractType("Money", Nil), Unowned(), false),
                    ContractReferenceType(ContractType("Money", Nil), Owned(), false)), 26)
                ::
                (OverwrittenOwnershipError("money"), 27)
                ::
                (SubtypingError(
                    ContractReferenceType(ContractType("Money", Nil), Unowned(), false),
                    ContractReferenceType(ContractType("Money", Nil), Owned(), false), false), 37)
                ::
                (NonAssetOwningAssetError("BadWallet",
                    Field(false,
                        ContractReferenceType(ContractType("Money", Nil), Owned(), false),
                        "money",
                        None)), 43)
                ::
                (ArgumentSubtypingError("discardMoney", "m",
                    ContractReferenceType(ContractType("Money", Nil), Shared(), false),
                    ContractReferenceType(ContractType("Money", Nil), Owned(), false)),
                    56)
                ::
                (DisownUnowningExpressionError(ReferenceIdentifier("m")), 49)
                ::
                (UnusedOwnershipError("m"), 72)
                ::
                Nil
        )
    }

    @Test def ownershipTest(): Unit = {
        runTest("resources/tests/type_checker_tests/Ownership.obs",
            (InvalidInconsistentFieldType("prescription",
                ContractReferenceType(ContractType("Prescription", Nil), Unowned(), false),
                ContractReferenceType(ContractType("Prescription", Nil), Owned(), false)), 15)
                ::
                Nil
        )
    }

    @Test def stateInitializationTest(): Unit = {
        runTest("resources/tests/type_checker_tests/StateInitialization.obs",
            (InvalidStateFieldInitialization("S2", "x3"), 21)
                ::
                (TransitionUpdateError(Set("x1", "x2", "shared")), 25)
                ::
                (InvalidStateFieldInitialization("S1", "x1"), 28)
                ::
                Nil
        )
    }

    @Test def droppedAssetsTest(): Unit = {
        runTest("resources/tests/type_checker_tests/MaybeDroppedAsset.obs",
            (PotentiallyUnusedOwnershipError("m"), 17)
                ::
                Nil
        )
    }

    @Test def transitionTest(): Unit = {
        runTest("resources/tests/type_checker_tests/Transitions.obs",
            Nil
        )
    }


    @Test def noMainContractTest(): Unit = {
        runTest("resources/tests/type_checker_tests/NoMainContract.obs",
            (NoMainContractError(), 1)
                ::
                Nil
        )
    }


    @Test def shadowingTest(): Unit = {
        runTest("resources/tests/type_checker_tests/ForbiddenShadowing.obs",
            (RepeatContractFields("x", 9, 2), 9)
                ::
                Nil
        )
    }


    @Test def sameFieldNameTest(): Unit = {
        runTest("resources/tests/type_checker_tests/SameNameFields.obs",
            (
                (FieldUndefinedError(StateType(ContractType("C", Nil), Set("S1"), false), "shared"), 4)
                ::
                (CombineAvailableIns("x", "S1, S3", 8), 15)
                    ::
                    (CombineAvailableIns("shared", "S1, S2, S3", 18), 19)
                    ::
                    (RepeatContractFields("test", 22, 21), 22)
                    ::
                    (RepeatContractFields("x", 15, 15), 24)
                    ::
                    (RepeatContractFields("x", 8, 8), 24)
                    ::
                    Nil
                )
        )
    }

    @Test def argShadowingTest(): Unit = {
        runTest("resources/tests/type_checker_tests/ArgumentShadowing.obs",
            (ArgShadowingError("x", "t", 6), 10)
                ::
                Nil
        )
    }

    @Test def multipleConstructorsTest(): Unit = {
        runTest("resources/tests/type_checker_tests/MultipleConstructors.obs",
            (MultipleConstructorsError("C"), 3)
                ::
                Nil
        )
    }

    @Test def staticAssertsTest(): Unit = {
        runTest("resources/tests/type_checker_tests/StaticAsserts.obs",
            (StaticAssertInvalidState("C", "S3"), 6)
                ::
                (StaticAssertFailed(This(), Seq("S2"), StateType(ContractType("C", Nil), Set("S1", "S2"), false)), 17)
                ::
                (StaticAssertFailed(ReferenceIdentifier("ow"), Seq("Unowned"), ContractReferenceType(ContractType("C", Nil), Owned(), false)), 24)
                ::
                Nil
        )
    }

    @Test def typeSpecificationTest(): Unit = {
        runTest("resources/tests/type_checker_tests/TypeSpecification.obs",
            (SubtypingError(StateType(ContractType("C", Nil), Set("S3", "S2"), false),
                StateType(ContractType("C", Nil), "S1", false), false), 24)
                ::
                (ArgumentSpecificationError("a", "badChangeA",
                    StateType(ContractType("A", Nil), "Unavailable", false),
                    StateType(ContractType("A", Nil), "Available", false)), 51)
                ::
                (ArgumentSpecificationError("a", "badChangeA2",
                    StateType(ContractType("A", Nil), "Available", false),
                    StateType(ContractType("A", Nil), "Unavailable", false)), 56)
                ::
                Nil
        )
    }

    @Test def readOnlyStateTest(): Unit = {
        runTest("resources/tests/type_checker_tests/ReadOnlyState.obs",
            (TransitionNotAllowedError(), 11) ::
                (ReceiverTypeIncompatibleError("changeStateShared",
                    ContractReferenceType(ContractType("C", Nil), Unowned(), false),
                    ContractReferenceType(ContractType("C", Nil), Shared(), false)), 39) ::
                (ReceiverTypeIncompatibleError("changeStateOwned",
                    ContractReferenceType(ContractType("C", Nil), Shared(), false),
                    ContractReferenceType(ContractType("C", Nil), Owned(), false)), 42) ::
                (ReceiverTypeIncompatibleError("changeStateStateSpecified",
                    ContractReferenceType(ContractType("C", Nil), Owned(), false),
                    StateType(ContractType("C", Nil), Set("S1"), false)), 45) ::
                (InvalidInconsistentFieldType("s1C", StateType(ContractType("C", Nil), Set("S2"), false), StateType(ContractType("C", Nil), Set("S1"), false)), 48) ::
                Nil
        )
    }

    @Test def fieldTypeMismatchTest(): Unit = {
        runTest("resources/tests/type_checker_tests/FieldTypeMismatch.obs",
            (InvalidInconsistentFieldType("c", StateType(ContractType("C", Nil), Set("S2"), false), StateType(ContractType("C", Nil), Set("S1"), false)), 24) ::
            Nil
        )
    }

    @Test def unownedReferenceTest(): Unit = {
        runTest("resources/tests/type_checker_tests/UnownedReference.obs", Nil)
    }

    @Test def typeInferenceTest(): Unit = {
        runTest("resources/tests/type_checker_tests/TypeInference.obs", Nil)
    }

    @Test def privateTransactionsTest(): Unit = {
        runTest("resources/tests/type_checker_tests/PrivateTransactions.obs",
            (InvalidFinalFieldTypeDeclarationError("bogus"), 30)::
                (FieldTypesDeclaredOnPublicTransactionError("t2"), 33)::
                (InvalidInconsistentFieldType("c", StateType(ContractType("C", Nil), "S2", false), StateType(ContractType("C", Nil), "S1", false)), 42)::
                (FieldSubtypingError("c", StateType(ContractType("C", Nil), "S1", false), StateType(ContractType("C", Nil), "S2", false)), 48)::
            Nil)
    }

    @Test def variableDeclarationsTest(): Unit = {
        runTest("resources/tests/type_checker_tests/VariableDeclarations.obs",
            (InvalidLocalVariablePermissionDeclarationError(), 15)::
            Nil)
    }

    @Test def uninitializedFieldTest(): Unit = {
        runTest("resources/tests/type_checker_tests/Uninitialized.obs",
            ((UninitializedFieldError("x"), 7) ::
             (UninitializedFieldError("z"), 7) ::
                Nil))
    }

    @Test def revertTest(): Unit = {
        runTest("resources/tests/type_checker_tests/Revert.obs",
            (SubtypingError(IntType(), StringType(), false), 12) :: Nil)
    }

    @Test def inStateTest(): Unit = {
        runTest("resources/tests/type_checker_tests/InState.obs",
            (ReceiverTypeIncompatibleError("turnOff",
                ContractReferenceType(ContractType("LightSwitch", Nil), Unowned(), false),
                StateType(ContractType("LightSwitch", Nil), "On", false)), 33) ::
            (ReceiverTypeIncompatibleError("turnOn",
                ContractReferenceType(ContractType("LightSwitch", Nil), Unowned(), false),
                StateType(ContractType("LightSwitch", Nil), "Off", false)), 37) ::
            (StateCheckOnPrimitiveError(), 45) ::
              (StateCheckRedundant(), 56) ::
              (StaticAssertFailed(
                ReferenceIdentifier("s"), Seq("Owned"),
                StateType(ContractType("LightSwitch", Nil), "On", false)), 62) ::
              (StateCheckRedundant(), 67) ::
              Nil)

    }

    @Test def constructorPermissionRequired(): Unit = {
        runTest("resources/tests/parser_tests/ConstructorPermissionRequired.obs", Nil)
    }

    @Test def constructorPermissionRequiredMissing(): Unit = {
        runTest("resources/tests/parser_tests/ConstructorPermissionRequiredMissing.obs",
            (ConstructorAnnotationMissingError("A"), 4)::
                Nil)
    }

    @Test def multipleConstructorAmbiguousTest(): Unit = {
        runTest("resources/tests/type_checker_tests/MultiConstrAmbiguous.obs",
            (AmbiguousConstructorError("B",
                List(AmbiguousConstructorExample("C@S2",
                    VariableDeclWithSpec(
                        StateType(ContractType("C", Nil), Set("S1", "S2", "S3"), false),
                        StateType(ContractType("C", Nil), Set("S1", "S2", "S3"), false),
                        "s1c"),
                    VariableDeclWithSpec(
                        StateType(ContractType("C", Nil), "S2", false),
                        StateType(ContractType("C", Nil), "S2", false),
                        "s2c")))
                    ), 3) ::
                (AmbiguousConstructorError("D",
                    List(AmbiguousConstructorExample("C@S2",
                        VariableDeclWithSpec(
                            ContractReferenceType(ContractType("C", Nil), Owned(), false),
                            ContractReferenceType(ContractType("C", Nil), Owned(), false),
                            "s1c"),
                        VariableDeclWithSpec(
                            StateType(ContractType("C", Nil), "S2", false),
                            StateType(ContractType("C", Nil), "S2", false), "s2c")))
                    ), 16) ::
                (AmbiguousConstructorError("E",
                    List(AmbiguousConstructorExample("C@Owned",
                        VariableDeclWithSpec(
                            StateType(ContractType("C", Nil), Set("S1", "S2", "S3"), false),
                            StateType(ContractType("C", Nil), Set("S1", "S2", "S3"), false),
                            "s1c"),
                        VariableDeclWithSpec(
                            ContractReferenceType(ContractType("C", Nil), Unowned(), false),
                            ContractReferenceType(ContractType("C", Nil), Unowned(), false),
                            "s2c"))),
                    ), 21) ::
                (AmbiguousConstructorError("F",
                    List(AmbiguousConstructorExample("C@Owned",
                        VariableDeclWithSpec(
                            ContractReferenceType(ContractType("C", Nil), Owned(), false),
                            ContractReferenceType(ContractType("C", Nil), Owned(), false),
                            "s1c"),
                    VariableDeclWithSpec(
                        ContractReferenceType(ContractType("C", Nil), Shared(), false),
                        ContractReferenceType(ContractType("C", Nil), Shared(), false),
                        "s2c"))),
                    ), 26) ::
        Nil)
    }

    @Test def multipleConstructorDistinguishableTest(): Unit = {
        runTest("resources/tests/type_checker_tests/MultiConstrDistinguishable.obs",
            Nil)
    }

    @Test def interfaceDoesntRequireReturnTest(): Unit = {
        runTest("resources/tests/type_checker_tests/InterfaceWithReturn.obs", Nil)
    }

    @Test def assetStateTrackingOwned(): Unit = {
        runTest("resources/tests/type_checker_tests/AssetStateTracking.obs",
            (UnusedOwnershipError("c"), 10) ::
                Nil)
    }

    @Test def assetStateTrackingOwnedOkay(): Unit = {
        runTest("resources/tests/type_checker_tests/AssetStateTrackingOkay.obs", Nil)
    }

<<<<<<< HEAD
    @Test def okayBasicGenerics(): Unit = {
        runTest("resources/tests/type_checker_tests/BasicGenerics.obs", Nil)
    }

    @Test def genericsMismatchIntString(): Unit = {
        runTest("resources/tests/type_checker_tests/GenericsIntStringMismatch.obs",
            (SubtypingError(IntType(), StringType(), isThis = false), 18) :: Nil)
    }

    @Test def genericsOwnership(): Unit = {
        runTest("resources/tests/type_checker_tests/GenericsOwnership.obs",
            (InvalidInconsistentFieldType("x",
                GenericType(GenericVar(isAsset = false,"T",None),GenericBoundPerm("Top",List(),Unowned())),
                GenericType(GenericVar(isAsset = false,"T",None),GenericBoundPerm("Top",List(),Owned()))), 12) ::
            Nil)
    }

    @Test def genericsInterfaceBasicSwitch(): Unit = {
        runTest("resources/tests/type_checker_tests/GenericInterfaceSwitch.obs",
            (InterfaceInstantiationError("Switch"), 52) ::
            (ReceiverTypeIncompatibleError("turnOff",
                 StateType(ContractType("Switch", Nil), "Off", isRemote = false),
                 StateType(ContractType("Switch", Nil), "On", isRemote = false)), 38) ::
            (MissingStateImplError("NoImplSwitch", "Switch", "On"), 29) ::
            (MissingStateImplError("NoImplSwitch", "Switch", "Off"), 29) ::
            (MissingTransactionImplError("NoImplSwitch", "Switch", "turnOn"), 29) ::
            (MissingTransactionImplError("NoImplSwitch", "Switch", "turnOff"), 29) ::
                Nil)
    }

    @Test def genericsInterfaceImplementsBound(): Unit = {
        runTest("resources/tests/type_checker_tests/GenericInterfaceBounds.obs",
            (MethodUndefinedError(GenericType(GenericVar(isAsset = false,"T",None), GenericBoundPerm("Top",List(),Owned())),"validate"), 29) ::
            (ArgumentSubtypingError("store", "a",
                StateType(ContractType("NoImplValidatable", Nil), "Invalid", isRemote = false),
                StateType(ContractType("DummyValidatable", Nil), "Invalid", isRemote = false)), 67) ::
            (GenericParameterError(GenericType(GenericVar(isAsset = false,"A",None),
                GenericBoundPerm("Validatable",List(),Unowned())),
                ContractReferenceType(ContractType("NoImplValidatable", Nil), Inferred(), isRemote = false)), 73) ::
            Nil)
    }

    @Test def genericsInterfaceWithParameters(): Unit = {
        runTest("resources/tests/type_checker_tests/GenericInterfaceParameters.obs",
            (ArgumentSubtypingError("consume", "x", StringType(), IntType()), 49) ::
            (ArgumentSubtypingError("Store", "t",
                ContractReferenceType(ContractType("NopConsumer", List(StringType())), Owned(), isRemote = false),
                ContractReferenceType(ContractType("Consumer", List(IntType())), Owned(), isRemote = false)), 59) ::
            (ArgumentSubtypingError("consume", "u",
                ContractReferenceType(ContractType("A", Nil), Owned(), isRemote = false),
                IntType()), 65) ::
            (GenericParameterError(
                GenericType(GenericVar(isAsset = false, "T", None),
                    GenericBoundPerm("Consumer", List(ContractReferenceType(ContractType("U", Nil), Inferred(), isRemote = false)), Unowned())),
                ContractReferenceType(ContractType("A", Nil), Inferred(), isRemote = false)
            ), 70) ::
            (GenericParameterError(
                GenericType(GenericVar(isAsset = false,"T",None),
                    GenericBoundPerm("Consumer",List(ContractReferenceType(ContractType("U", Nil), Inferred(), isRemote = false)), Unowned())),
                ContractReferenceType(ContractType("NopConsumer", List(StringType())), Inferred(), isRemote = false)), 73) ::
            (GenericParameterError(
                GenericType(GenericVar(isAsset = false,"T",None),
                    GenericBoundPerm("Consumer",List(ContractReferenceType(ContractType("U", Nil), Inferred(), isRemote = false)), Unowned())),
                ContractReferenceType(ContractType("NopConsumer", List()), Inferred(), isRemote = false)), 76) ::
            // Intentionally duplicated error: one for the type in the generic, one for the actual construction
            (GenericParameterListError(1, 0), 76) ::
            (GenericParameterListError(1, 0), 76) ::
            Nil)
    }

    @Test def genericsTransactionParams(): Unit = {
        runTest("resources/tests/type_checker_tests/GenericsTransactionParams.obs", Nil)
    }

    @Test def genericsStateVariables(): Unit = {
        runTest("resources/tests/type_checker_tests/GenericsStateVariables.obs",
            (ReceiverTypeIncompatibleError("getX",
                StateType(ContractType("A", Nil), "S2", isRemote = false),
                StateType(ContractType("A", Nil), "S1", isRemote = false)), 61) ::
            (ReceiverTypeIncompatibleError("getX",
                ContractReferenceType(ContractType("A", Nil), Unowned(), isRemote = false),
                StateType(ContractType("A", Nil), "S1", isRemote = false)), 67) ::
                Nil)
    }

    @Test def genericsAssets(): Unit = {
        runTest("resources/tests/type_checker_tests/GenericsAssets.obs",
            (UnusedOwnershipError("x"), 35) ::
            (GenericParameterAssetError("X", "C"), 53) ::
            (ReceiverTypeIncompatibleError("go",
                GenericType(GenericVar(isAsset = false, "X", Some("s")),
                    GenericBoundPerm("Go", List(), Unowned())),
                ContractReferenceType(ContractType("Go", Nil), Owned(), isRemote = false)), 45) ::
                Nil)
=======
    @Test def fieldOwnership(): Unit = {
        runTest("resources/tests/type_checker_tests/FieldOwnershipDiscrepancy.obs",
            (InvalidInconsistentFieldType("c",
                ContractReferenceType(ContractType("C"), Owned(), false),
                ContractReferenceType(ContractType("C"), Unowned(), false))
            , 8) :: Nil)
    }

    @Test def permissionPassing(): Unit = {
        runTest("resources/tests/type_checker_tests/PermissionPassing.obs",
            ((ReceiverTypeIncompatibleError("t5",
                ContractReferenceType(ContractType("PermissionPassing"), Unowned(), false),
                ContractReferenceType(ContractType("PermissionPassing"), Owned(), false)), 47) ::
                (UnusedExpressionArgumentOwnershipError(LocalInvocation("returnOwnedAsset", Nil)), 58) ::
                (UnusedExpressionArgumentOwnershipError(LocalInvocation("returnOwnedAsset", Nil)), 65) ::
                Nil))
    }

    @Test def allPermissions(): Unit = {
        runTest("resources/tests/type_checker_tests/AllPermissions.obs",
            ((SubtypingError(ContractReferenceType(ContractType("AllPermissions"), Shared(), false),
                ContractReferenceType(ContractType("AllPermissions"), Owned(), false), false), 19) ::
                (SubtypingError(ContractReferenceType(ContractType("AllPermissions"), Unowned(), false),
                    ContractReferenceType(ContractType("AllPermissions"), Owned(), false), false), 25) ::
                (SubtypingError(ContractReferenceType(ContractType("AllPermissions"), Unowned(), false),
                    ContractReferenceType(ContractType("AllPermissions"), Shared(), false), false), 29) ::
                (UnusedExpressionArgumentOwnershipError(ReferenceIdentifier("x2")), 41) ::
                (UnusedExpressionArgumentOwnershipError(ReferenceIdentifier("x7")), 63) ::
                (ReceiverTypeIncompatibleError("t1",
                    ContractReferenceType(ContractType("AllPermissions"), Shared(), false),
                    ContractReferenceType(ContractType("AllPermissions"), Owned(), false)), 81) ::
                (ReceiverTypeIncompatibleError("t4",
                    ContractReferenceType(ContractType("AllPermissions"), Shared(), false),
                    ContractReferenceType(ContractType("AllPermissions"), Owned(), false)), 96) ::
                (ReceiverTypeIncompatibleError("t5",
                    ContractReferenceType(ContractType("AllPermissions"), Shared(), false),
                    ContractReferenceType(ContractType("AllPermissions"), Owned(), false)), 101) ::
                (ReceiverTypeIncompatibleError("t1",
                    ContractReferenceType(ContractType("AllPermissions"), Unowned(), false),
                    ContractReferenceType(ContractType("AllPermissions"), Owned(), false)), 130) ::
                (ReceiverTypeIncompatibleError("t2",
                    ContractReferenceType(ContractType("AllPermissions"), Unowned(), false),
                    ContractReferenceType(ContractType("AllPermissions"), Shared(), false)), 135) ::
                (ReceiverTypeIncompatibleError("t4",
                    ContractReferenceType(ContractType("AllPermissions"), Unowned(), false),
                    ContractReferenceType(ContractType("AllPermissions"), Owned(), false)), 144) ::
                (ReceiverTypeIncompatibleError("t5",
                    ContractReferenceType(ContractType("AllPermissions"), Unowned(), false),
                    ContractReferenceType(ContractType("AllPermissions"), Owned(), false)), 148) ::
                (ReceiverTypeIncompatibleError("t6",
                    ContractReferenceType(ContractType("AllPermissions"), Unowned(), false),
                    ContractReferenceType(ContractType("AllPermissions"), Shared(), false)), 152) ::
                (ReceiverTypeIncompatibleError("t7",
                    ContractReferenceType(ContractType("AllPermissions"), Unowned(), false),
                    ContractReferenceType(ContractType("AllPermissions"), Shared(), false)), 158) ::
                (UnusedOwnershipError("this"), 172) ::
                Nil))
>>>>>>> 394d0ee5
    }
}<|MERGE_RESOLUTION|>--- conflicted
+++ resolved
@@ -748,7 +748,6 @@
         runTest("resources/tests/type_checker_tests/AssetStateTrackingOkay.obs", Nil)
     }
 
-<<<<<<< HEAD
     @Test def okayBasicGenerics(): Unit = {
         runTest("resources/tests/type_checker_tests/BasicGenerics.obs", Nil)
     }
@@ -827,80 +826,80 @@
         runTest("resources/tests/type_checker_tests/GenericsStateVariables.obs",
             (ReceiverTypeIncompatibleError("getX",
                 StateType(ContractType("A", Nil), "S2", isRemote = false),
-                StateType(ContractType("A", Nil), "S1", isRemote = false)), 61) ::
+                StateType(ContractType("A", Nil), "S1", isRemote = false)), 62) ::
             (ReceiverTypeIncompatibleError("getX",
                 ContractReferenceType(ContractType("A", Nil), Unowned(), isRemote = false),
-                StateType(ContractType("A", Nil), "S1", isRemote = false)), 67) ::
+                StateType(ContractType("A", Nil), "S1", isRemote = false)), 68) ::
                 Nil)
     }
 
     @Test def genericsAssets(): Unit = {
         runTest("resources/tests/type_checker_tests/GenericsAssets.obs",
-            (UnusedOwnershipError("x"), 35) ::
-            (GenericParameterAssetError("X", "C"), 53) ::
-            (ReceiverTypeIncompatibleError("go",
-                GenericType(GenericVar(isAsset = false, "X", Some("s")),
-                    GenericBoundPerm("Go", List(), Unowned())),
-                ContractReferenceType(ContractType("Go", Nil), Owned(), isRemote = false)), 45) ::
+            (UnusedOwnershipError("x"), 45) ::
+                (GenericParameterAssetError("X", "C"), 63) ::
+                (ReceiverTypeIncompatibleError("go",
+                    GenericType(GenericVar(isAsset = false, "X", Some("s")),
+                        GenericBoundPerm("Go", List(), Unowned())),
+                    ContractReferenceType(ContractType("Go", Nil), Owned(), isRemote = false)), 55) ::
                 Nil)
-=======
+    }
+
     @Test def fieldOwnership(): Unit = {
         runTest("resources/tests/type_checker_tests/FieldOwnershipDiscrepancy.obs",
             (InvalidInconsistentFieldType("c",
-                ContractReferenceType(ContractType("C"), Owned(), false),
-                ContractReferenceType(ContractType("C"), Unowned(), false))
+                ContractReferenceType(ContractType("C", Nil), Owned(), false),
+                ContractReferenceType(ContractType("C", Nil), Unowned(), false))
             , 8) :: Nil)
     }
 
     @Test def permissionPassing(): Unit = {
         runTest("resources/tests/type_checker_tests/PermissionPassing.obs",
-            ((ReceiverTypeIncompatibleError("t5",
-                ContractReferenceType(ContractType("PermissionPassing"), Unowned(), false),
-                ContractReferenceType(ContractType("PermissionPassing"), Owned(), false)), 47) ::
-                (UnusedExpressionArgumentOwnershipError(LocalInvocation("returnOwnedAsset", Nil)), 58) ::
-                (UnusedExpressionArgumentOwnershipError(LocalInvocation("returnOwnedAsset", Nil)), 65) ::
-                Nil))
+            (ReceiverTypeIncompatibleError("t5",
+                ContractReferenceType(ContractType("PermissionPassing", Nil), Unowned(), false),
+                ContractReferenceType(ContractType("PermissionPassing", Nil), Owned(), false)), 47) ::
+                (UnusedExpressionArgumentOwnershipError(LocalInvocation("returnOwnedAsset", Nil, Nil)), 58) ::
+                (UnusedExpressionArgumentOwnershipError(LocalInvocation("returnOwnedAsset", Nil, Nil)), 65) ::
+                Nil)
     }
 
     @Test def allPermissions(): Unit = {
         runTest("resources/tests/type_checker_tests/AllPermissions.obs",
-            ((SubtypingError(ContractReferenceType(ContractType("AllPermissions"), Shared(), false),
-                ContractReferenceType(ContractType("AllPermissions"), Owned(), false), false), 19) ::
-                (SubtypingError(ContractReferenceType(ContractType("AllPermissions"), Unowned(), false),
-                    ContractReferenceType(ContractType("AllPermissions"), Owned(), false), false), 25) ::
-                (SubtypingError(ContractReferenceType(ContractType("AllPermissions"), Unowned(), false),
-                    ContractReferenceType(ContractType("AllPermissions"), Shared(), false), false), 29) ::
+            (SubtypingError(ContractReferenceType(ContractType("AllPermissions", Nil), Shared(), false),
+                ContractReferenceType(ContractType("AllPermissions", Nil), Owned(), false), false), 19) ::
+                (SubtypingError(ContractReferenceType(ContractType("AllPermissions", Nil), Unowned(), false),
+                    ContractReferenceType(ContractType("AllPermissions", Nil), Owned(), false), false), 25) ::
+                (SubtypingError(ContractReferenceType(ContractType("AllPermissions", Nil), Unowned(), false),
+                    ContractReferenceType(ContractType("AllPermissions", Nil), Shared(), false), false), 29) ::
                 (UnusedExpressionArgumentOwnershipError(ReferenceIdentifier("x2")), 41) ::
                 (UnusedExpressionArgumentOwnershipError(ReferenceIdentifier("x7")), 63) ::
                 (ReceiverTypeIncompatibleError("t1",
-                    ContractReferenceType(ContractType("AllPermissions"), Shared(), false),
-                    ContractReferenceType(ContractType("AllPermissions"), Owned(), false)), 81) ::
+                    ContractReferenceType(ContractType("AllPermissions", Nil), Shared(), false),
+                    ContractReferenceType(ContractType("AllPermissions", Nil), Owned(), false)), 81) ::
                 (ReceiverTypeIncompatibleError("t4",
-                    ContractReferenceType(ContractType("AllPermissions"), Shared(), false),
-                    ContractReferenceType(ContractType("AllPermissions"), Owned(), false)), 96) ::
+                    ContractReferenceType(ContractType("AllPermissions", Nil), Shared(), false),
+                    ContractReferenceType(ContractType("AllPermissions", Nil), Owned(), false)), 96) ::
                 (ReceiverTypeIncompatibleError("t5",
-                    ContractReferenceType(ContractType("AllPermissions"), Shared(), false),
-                    ContractReferenceType(ContractType("AllPermissions"), Owned(), false)), 101) ::
+                    ContractReferenceType(ContractType("AllPermissions", Nil), Shared(), false),
+                    ContractReferenceType(ContractType("AllPermissions", Nil), Owned(), false)), 101) ::
                 (ReceiverTypeIncompatibleError("t1",
-                    ContractReferenceType(ContractType("AllPermissions"), Unowned(), false),
-                    ContractReferenceType(ContractType("AllPermissions"), Owned(), false)), 130) ::
+                    ContractReferenceType(ContractType("AllPermissions", Nil), Unowned(), false),
+                    ContractReferenceType(ContractType("AllPermissions", Nil), Owned(), false)), 130) ::
                 (ReceiverTypeIncompatibleError("t2",
-                    ContractReferenceType(ContractType("AllPermissions"), Unowned(), false),
-                    ContractReferenceType(ContractType("AllPermissions"), Shared(), false)), 135) ::
+                    ContractReferenceType(ContractType("AllPermissions", Nil), Unowned(), false),
+                    ContractReferenceType(ContractType("AllPermissions", Nil), Shared(), false)), 135) ::
                 (ReceiverTypeIncompatibleError("t4",
-                    ContractReferenceType(ContractType("AllPermissions"), Unowned(), false),
-                    ContractReferenceType(ContractType("AllPermissions"), Owned(), false)), 144) ::
+                    ContractReferenceType(ContractType("AllPermissions", Nil), Unowned(), false),
+                    ContractReferenceType(ContractType("AllPermissions", Nil), Owned(), false)), 144) ::
                 (ReceiverTypeIncompatibleError("t5",
-                    ContractReferenceType(ContractType("AllPermissions"), Unowned(), false),
-                    ContractReferenceType(ContractType("AllPermissions"), Owned(), false)), 148) ::
+                    ContractReferenceType(ContractType("AllPermissions", Nil), Unowned(), false),
+                    ContractReferenceType(ContractType("AllPermissions", Nil), Owned(), false)), 148) ::
                 (ReceiverTypeIncompatibleError("t6",
-                    ContractReferenceType(ContractType("AllPermissions"), Unowned(), false),
-                    ContractReferenceType(ContractType("AllPermissions"), Shared(), false)), 152) ::
+                    ContractReferenceType(ContractType("AllPermissions", Nil), Unowned(), false),
+                    ContractReferenceType(ContractType("AllPermissions", Nil), Shared(), false)), 152) ::
                 (ReceiverTypeIncompatibleError("t7",
-                    ContractReferenceType(ContractType("AllPermissions"), Unowned(), false),
-                    ContractReferenceType(ContractType("AllPermissions"), Shared(), false)), 158) ::
+                    ContractReferenceType(ContractType("AllPermissions", Nil), Unowned(), false),
+                    ContractReferenceType(ContractType("AllPermissions", Nil), Shared(), false)), 158) ::
                 (UnusedOwnershipError("this"), 172) ::
-                Nil))
->>>>>>> 394d0ee5
+                Nil)
     }
 }