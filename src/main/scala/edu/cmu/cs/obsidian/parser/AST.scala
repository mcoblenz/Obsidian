--- conflicted
+++ resolved
@@ -167,29 +167,18 @@
         Dereference(e.substitute(genericParams, actualParams), f).setLoc(this)
 }
 
-<<<<<<< HEAD
 case class LocalInvocation(name: String, params: Seq[ObsidianType], args: Seq[Expression]) extends Expression {
     override def substitute(genericParams: Seq[GenericType], actualParams: Seq[ObsidianType]): LocalInvocation =
         LocalInvocation(name,
             params.map(_.substitute(genericParams, actualParams)),
             args.map(_.substitute(genericParams, actualParams)))
             .setLoc(this)
+
+    override def toString: String = s"$name(${args.mkString(",")})"
 }
 case class Invocation(recipient: Expression, params: Seq[ObsidianType],
                       name: String, args: Seq[Expression], isFFIInvocation: Boolean) extends Expression {
-=======
-case class LocalInvocation(name: String, args: Seq[Expression]) extends Expression {
-    override def toString: String = {
-        val argString = args.mkString(",")
-        s"$name($argString)"
-    }
-}
-case class Invocation(recipient: Expression, name: String, args: Seq[Expression], isFFIInvocation: Boolean) extends Expression {
->>>>>>> 394d0ee5
-    override def toString: String = {
-        val argString = args.mkString(",")
-        s"$recipient.$name($argString)"
-    }
+    override def toString: String = s"$recipient.$name(${args.mkString(",")})"
 
     override def substitute(genericParams: Seq[GenericType], actualParams: Seq[ObsidianType]): Invocation =
         Invocation(recipient.substitute(genericParams, actualParams),
@@ -226,12 +215,12 @@
             .setLoc(this)
 }
 
-<<<<<<< HEAD
 case class VariableDeclWithSpec(typIn: ObsidianType, typOut: ObsidianType, varName: String) extends Statement {
     def substitute(genericParams: Seq[GenericType], actualParams: Seq[ObsidianType]): VariableDeclWithSpec =
         VariableDeclWithSpec(typIn.substitute(genericParams, actualParams),
             typOut.substitute(genericParams, actualParams), varName)
             .setLoc(this)
+    override def toString: String = varName
 }
 
 case class Return() extends Statement {
@@ -242,14 +231,6 @@
         ReturnExpr(e.substitute(genericParams, actualParams))
             .setLoc(this)
 }
-=======
-case class VariableDeclWithSpec(typIn: ObsidianType, typOut: ObsidianType, varName: String) extends Statement
- {
-     override def toString: String = varName
- }
-case class Return() extends Statement
-case class ReturnExpr(e: Expression) extends Statement
->>>>>>> 394d0ee5
 
 // We distinguish between no update clause given and an empty update clause for a clean separation between syntax and semantics.
 case class Transition(newStateName: String, updates: Option[Seq[(ReferenceIdentifier, Expression)]], thisPermission: Permission) extends Statement {
