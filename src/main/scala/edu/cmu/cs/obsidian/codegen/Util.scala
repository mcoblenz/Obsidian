--- conflicted
+++ resolved
@@ -10,16 +10,10 @@
   def ilit(i: Int): Literal = Literal(LiteralKind.number, i.toString, "int")
   def blit(b : Boolean): Literal = Literal(LiteralKind.boolean, b.toString, "bool")
   def hexlit(s: String): Literal = Literal(LiteralKind.number, s, "int")
-<<<<<<< HEAD
-  def callvaluecheck = codegen.If(FunctionCall(Identifier("callvalue"), Seq()), Block(Seq(ExpressionStatement(FunctionCall(Identifier("revert"), Seq(ilit(0), ilit(0)))))))
-  def unary(n: String, e: Expression): Expression = FunctionCall(Identifier(n),Seq(e))
-  def binary(n : String, e1: Expression, e2: Expression): Expression = FunctionCall(Identifier(n), Seq(e1, e2))
-=======
   def callvaluecheck: YulStatement = codegen.If(FunctionCall(Identifier("callvalue"), Seq()), Block(Seq(ExpressionStatement(FunctionCall(Identifier("revert"), Seq(ilit(0), ilit(0)))))))
   def unary(n: String, e: Expression): Expression = FunctionCall(Identifier(n),Seq(e))
   def binary(n : String, e1: Expression, e2: Expression): Expression = FunctionCall(Identifier(n), Seq(e1, e2))
   def store_then_ret(retvar:Identifier, e:Expression) = Seq(edu.cmu.cs.obsidian.codegen.Assignment(Seq(retvar),e), ExpressionStatement(e))
->>>>>>> 871e4039
 
   val true_lit: Literal = blit(true)
   val false_lit: Literal = blit(false)
