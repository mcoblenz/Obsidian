package edu.cmu.cs.obsidian.codegen

import CodeGen._
import edu.cmu.cs.obsidian.parser._
import com.helger.jcodemodel._
import edu.cmu.cs.obsidian.parser
import edu.cmu.cs.obsidian.parser.Parser.Identifier
import edu.cmu.cs.obsidian.util._
import edu.cmu.cs.obsidian.typecheck._

import scala.collection.{mutable, _}
import collection.JavaConverters._


trait Target
// We have to keep track of which contract is the main client contract because some of the imported contracts may be main contracts for server processes.
case class Client(mainContract: Contract) extends Target
case class Server() extends Target

class CodeGen (val target: Target) {

    private val model: JCodeModel = new JCodeModel()

    /* we must keep track of the transactions in main so that we can match on
     * them in the "invoke" function. */
    private val mainTransactions: mutable.Set[Transaction] =
        new mutable.HashSet[Transaction]()

    /* we track the constructor for essentially the same reason */
    private var mainConstructor: Option[JMethod] = None

    /* naming conventions for various generated Java constructs */
    private final val stateField: String = "__state"
    private final val getStateMeth: String = "getState"
    private def stateEnumNameForClassName(className: String): String = {
        "State_" + className
    }
    private def fieldGetMethodName(fieldName: String): String = {
        "__getField__" + fieldName
    }
    private def fieldSetMethodName(fieldName: String): String = {
        "__setField__" + fieldName
    }
    private def innerClassName(stName: String): String = {
        "State_" + stName
    }
    private def innerClassFieldName(stName: String): String = {
        "__state" + stName
    }
    private def isInsideInvocationFlag(): JFieldRef = {
        JExpr.ref("__isInsideInvocation")
    }
    private def transactionGetMethodName(txName: String, stOption: Option[String]): String = {
        stOption match {
          case Some(stName) => txName + "__" + "state" + stName
          case None => txName
        }
    }
    /* This method dynamically checks type state and copies the value of conserved fields
     * (i.e. defined in both states) from one state to another */
    private final val conserveFieldsName = "__conserveFields"
    /* based on the result of [getStateMeth], this nulls out the appropriate state field
     * so that the old state can be garbage-collected after a transition */
    private final val deleteOldStateName = "__oldStateToNull"

    final val packageName: String = "edu.cmu.cs.obsidian.generated_code"

    def populateProtobufOuterClassNames (contract: Contract,
                                         protobufOuterClassName: String,
                                         contractNameResolutionMap: Map[Contract, String],
                                         protobufOuterClassNames: mutable.HashMap[String, String]): Unit = {
        protobufOuterClassNames += (contractNameResolutionMap(contract) -> protobufOuterClassName)

        for (d <- contract.declarations if d.isInstanceOf[Contract]) {
            val innerContract = d.asInstanceOf[Contract]
            populateProtobufOuterClassNames(innerContract, protobufOuterClassName, contractNameResolutionMap, protobufOuterClassNames)
        }
    }

    def translateProgram(program: Program,
                         protobufOuterClassName: String): JCodeModel = {
        // Put all generated code in the same package.
        val programPackage: JPackage = model._package(packageName)
        translateProgramInPackage(program, protobufOuterClassName, programPackage)
    }

    private def translateProgramInPackage(program: Program,
                                          protobufOuterClassName: String,
                                          programPackage: JPackage): JCodeModel =
    {
        val contractNameResolutionMap: Map[Contract, String] = TranslationContext.contractNameResolutionMapForProgram(program)
        val protobufOuterClassNames = mutable.HashMap.empty[String, String]

        assert(program.imports.isEmpty, "Imports should be empty after processing.")

        for (c <- program.contracts) {
            populateProtobufOuterClassNames(c, protobufOuterClassName, contractNameResolutionMap, protobufOuterClassNames)
        }

        for (c <- program.contracts) {
            // TODO : generate code for interfaces (issue #117)
            if(!c.isInterface) {
                translateOuterContract(c, programPackage, protobufOuterClassName, contractNameResolutionMap, protobufOuterClassNames)

                if (c.isImport) {
                    translateStubContract(c, programPackage)
                }
            }
        }
        model
    }


    /* [true] iff the contract [c] has a constructor that takes no args */
    private def hasEmptyConstructor(c: Contract): Boolean = {
        for (d <- c.declarations) {
            d match {
                case con: Constructor => if (con.args.isEmpty) return true
                case _ => ()
            }
        }
        return false
    }

    private def classNameForStub(contractName: String) = {
        contractName + "__Stub__"
    }

    private def translateStubContract(contract: Contract,
                                      programPackage: JPackage): Unit = {
        var contractClass = programPackage._class(JMod.PUBLIC, classNameForStub(contract.name))
        contractClass._extends(model.directClass("edu.cmu.cs.obsidian.client.ChaincodeClientStub"))

        val constructor = contractClass.constructor(JMod.PUBLIC)
        val param = constructor.param(model.directClass("edu.cmu.cs.obsidian.client.ChaincodeClientConnectionManager"), "connectionManager")
        val superConstructorInvocation = constructor.body().invoke("super")
        superConstructorInvocation.arg(param)

      val txNames: mutable.Set[String] = new mutable.HashSet[String]()

        for (decl <- contract.declarations) {
            translateStubDeclaration(decl, contractClass, None, txNames)
        }
    }

    private def translateStubDeclaration(decl: Declaration,
                                         inClass: JDefinedClass,
                                         stOption: Option[State],
                                         txNames: mutable.Set[String]) : Unit = {

          decl match {
            case _: TypeDecl => assert(false, "unsupported"); // TODO
            case f: Field => translateStubField(f, inClass)
            case c: Constructor => // Constructors aren't translated because stubs are only for remote instances.
            case f: Func => translateStubFunction(f, inClass)
            case t: Transaction => if (!txNames.contains(t.name)) translateStubTransaction(t, inClass, stOption)
                                                 txNames.add(t.name)
            case s: State => translateStubState(s, inClass, txNames)
            case c: Contract => translateStubContract(c,
              inClass.getPackage())
          }
    }

    private def translateStubField(decl: Field, newClass: JDefinedClass): Unit = {
        // In a stub, every non-primitive field is also a stub, so we need to make the field of appropriate type for that.
        // Primitive fields will not map to anything; instead, their accesses will translate to remote calls.
        val remoteFieldType = decl.typ
        newClass.field(JMod.PRIVATE, resolveType(remoteFieldType), decl.name)
    }

    private def translateStubFunction(f: Func, inClass: JDefinedClass) : Unit = {
        // TODO
    }

    private def marshallExpr(unmarshalledExpr: IJExpression, typ: ObsidianType): IJExpression = {
        val marshalledArg = typ match
        {
            case IntType() => unmarshalledExpr.invoke("toByteArray");
            case BoolType() => JExpr.cond(unmarshalledExpr, JExpr.ref("TRUE_ARRAY"), JExpr.ref("FALSE_ARRAY"))
            case StringType() =>
                val toByteArrayInvocation: JInvocation = JExpr.invoke(unmarshalledExpr, "getBytes")
                val charset = JExpr._this().ref("DEFAULT_CHARSET")
                toByteArrayInvocation.arg(charset)
            // this case encompasses [AstContractType] and [AstStateType]
            case _ => unmarshalledExpr.invoke("__archiveBytes")
        }

        marshalledArg
    }

    // Returns a pair of an error-checking block option and the resulting expression.
    private def unmarshallExpr(marshalledExpr: IJExpression, typ: ObsidianType, errorBlock: JBlock): IJExpression = {
        typ match
        {
            case IntType() =>
                val newInt = JExpr._new(model.parseType("java.math.BigInteger"))
                newInt.arg(marshalledExpr)
                newInt
            case BoolType() =>
                val ifLengthIncorrect = errorBlock._if(marshalledExpr.ref("length").eq(JExpr.lit(1)).not())
                val _ = ifLengthIncorrect._then()._throw(JExpr._new(model.directClass("edu.cmu.cs.obsidian.client.ChaincodeClientTransactionFailedException")))
                marshalledExpr.component(JExpr.lit(0)).eq0()
            case StringType() =>
                val stringClass = model.ref("java.lang.String")
                val charset = JExpr._this().ref("DEFAULT_CHARSET")

                JExpr._new(stringClass).arg(marshalledExpr).arg(charset)
            // this case encompasses [AstContractType] and [AstStateType]
            case _ =>
                val targetClass = resolveType(typ).asInstanceOf[AbstractJClass]
                val classInstance = JExpr._new(targetClass)
                val invocation = classInstance.invoke("__initFromArchiveBytes")
                val _ = invocation.arg(marshalledExpr)
                invocation
        }
    }

    private def translateStubTransaction(transaction: Transaction,
                                         newClass: JDefinedClass,
                                         stOption: Option[State]) : JMethod = {
        val stName = stOption match {
            case Some(st) => Some(st.name)
            case None => None
        }

        //val txName = transactionGetMethodName(transaction.name, stName)

        val javaRetType = transaction.retType match {
            case Some(typ) => resolveType(typ)
            case None => model.VOID
        }

        val meth: JMethod = newClass.method(JMod.PUBLIC, javaRetType, transaction.name)
        meth._throws(model.directClass("edu.cmu.cs.obsidian.client.ChaincodeClientAbortTransactionException"))


        var argExpressions: List[IJExpression] = Nil
        /* add args */
        for (arg <- transaction.args) {
            argExpressions = argExpressions :+ meth.param(resolveType(arg.typ), arg.varName)
        }

        /* add body */

        // argsArray = new Object[size]
        val body = meth.body()
        val objectArrayType = newClass.owner().ref("java.util.ArrayList").narrow(newClass.owner().ref("byte[]"))
        val newArrayExpr = JExpr._new(objectArrayType)
        newArrayExpr.arg(JExpr.lit(argExpressions.length))
        val argArray = body.decl(objectArrayType, "argArray", newArrayExpr)


        var i = 0;
        for (i <- 0 until argExpressions.length) {
            val unmarshalledArg = argExpressions(i)

            val marshalledArg = marshallExpr(unmarshalledArg, transaction.args(i).typ)
            val setInvocation = body.invoke(argArray, "add")
            setInvocation.arg(marshalledArg)
        }

        //connectionManager.doTransaction(transaction.name, args)
        val tryBlock = body._try()

        val doTransactionInvocation = JExpr.invoke(JExpr.ref("connectionManager"), "doTransaction")
        doTransactionInvocation.arg(transaction.name)
        doTransactionInvocation.arg(argArray)
        doTransactionInvocation.arg(transaction.retType.isDefined)

        if (transaction.retType.isDefined) {
            // return result
            val marshalledResultDecl = tryBlock.body().decl(newClass.owner().ref("byte[]"), "marshalledResult", doTransactionInvocation)


            val errorBlock = new JBlock()
            val expr = unmarshallExpr(marshalledResultDecl, transaction.retType.get, errorBlock)

            if (!errorBlock.isEmpty) {
                tryBlock.body().add(errorBlock)
            }

            val resultDecl = tryBlock.body().decl(javaRetType, "result", expr)
            tryBlock.body()._return(resultDecl)
        }
        else {
            tryBlock.body().add(doTransactionInvocation)
        }
        val ioExceptionCatchBlock = tryBlock._catch(model.directClass("java.io.IOException"))
        ioExceptionCatchBlock.body()._throw(JExpr._new(model.directClass("edu.cmu.cs.obsidian.client.ChaincodeClientAbortTransactionException")))

        val failedCatchBlock = tryBlock._catch(model.directClass("edu.cmu.cs.obsidian.client.ChaincodeClientTransactionFailedException"))
        failedCatchBlock.body()._throw(JExpr._new(model.directClass("edu.cmu.cs.obsidian.client.ChaincodeClientAbortTransactionException")))

        val bugCatchBlock = tryBlock._catch(model.directClass("edu.cmu.cs.obsidian.client.ChaincodeClientTransactionBugException"))
        bugCatchBlock.body()._throw(JExpr._new(model.directClass("edu.cmu.cs.obsidian.client.ChaincodeClientAbortTransactionException")))

        meth
    }

    private def translateStubState(s: State, inClass: JDefinedClass, txNames: mutable.Set[String]) : Unit = {
        for (decl <- s.declarations) {
            translateStubDeclaration(decl, inClass, Some(s), txNames)
        }
    }


    /* the make_X_Info functions setup necessary helper methods for a state-specific declaration
     * (i.e. defined in some states but not in the entire contract) of type X */

    def makeFieldInfo(newClass: JDefinedClass, stateLookup: Map[String, StateContext])
                     (name: String, declSeq: Seq[(State, Field)]): FieldInfo = {
        val fieldType = resolveType(declSeq.head._2.typ)

        /* setup get method */
        val getMeth = newClass.method(JMod.PRIVATE, fieldType, fieldGetMethodName(name))
        val getBody = getMeth.body()
        for ((st, f) <- declSeq) {
            // dynamically check the state
            getBody._if(JExpr.invoke(getStateMeth).eq(stateLookup(st.name).enumVal))
                   ._then()
                   ._return(stateLookup(st.name).innerClassField.ref(f.name))
        }
        // exhaustive return to keep the compiler happy
        getBody._return(JExpr._null())


        /* setup set method */
        val setMeth = newClass.method(JMod.PRIVATE, model.VOID, fieldSetMethodName(name))
        val setBody = setMeth.body()
        val newValue = setMeth.param(fieldType, "newValue")
        for ((st, f) <- declSeq) {
            // dynamically check the state
            setBody._if(JExpr.invoke(getStateMeth).eq(stateLookup(st.name).enumVal))
                ._then()
                .assign(stateLookup(st.name).innerClassField.ref(f.name), newValue)
        }

        StateSpecificFieldInfo(declSeq, getMeth, setMeth)
    }

    def makeTransactionInfo(newClass: JDefinedClass, stateLookup: Map[String, StateContext])
                           (name: String, declSeq: Seq[(State, Transaction)]): TransactionInfo = {
        val txExample = declSeq.head._2
        val stExample = declSeq.head._1

        val txExampleName = transactionGetMethodName(txExample.name, Some(stExample.name))

        val (hasReturn, retType) = txExample.retType match {
            case Some(typ) => (true, resolveType(typ))
            case None => (false, model.VOID)
        }
                             
        val meth = newClass.method(JMod.PUBLIC, retType, txExampleName)
        meth._throws(model.directClass("edu.cmu.cs.obsidian.chaincode.ReentrancyException"))


      /* add the appropriate args to the method and collect them in a list */
        val jArgs = txExample.args.map( (arg: VariableDecl) => meth.param(resolveType(arg.typ), arg.varName) )

        val body = meth.body()

        for ((st, f) <- declSeq) {
            val inv = JExpr.invoke(stateLookup(st.name).innerClassField, txExample.name)

            /* add args to the invocation */
            jArgs.foldLeft(inv)((inv: JInvocation, arg: JVar) => inv.arg(arg))

            // dynamically check the state
            val stBody = body._if(JExpr.invoke(getStateMeth).eq(stateLookup(st.name).enumVal))._then()

            if (hasReturn) stBody._return(inv)
            else stBody.add(inv)

        }
        // exhaustive return to please compiler
        if (hasReturn) body._return(JExpr._null())




        StateSpecificTransactionInfo(declSeq, meth)
    }

    def makeFuncInfo(newClass: JDefinedClass, stateLookup: Map[String, StateContext])
                    (name: String, declSeq: Seq[(State, Func)]): FuncInfo = {
        val funExample = declSeq.head._2

        val (hasReturn, retType) = funExample.retType match {
            case Some(typ) => (true, resolveType(typ))
            case None => (false, model.VOID)
        }

        val meth = newClass.method(JMod.PUBLIC, retType, funExample.name)

        /* add the appropriate args to the method and collect them in a list */
        val jArgs = funExample.args.map( (arg: VariableDecl) => meth.param(resolveType(arg.typ), arg.varName) )

        val body = meth.body()

        for ((st, f) <- declSeq) {
            val inv = JExpr.invoke(stateLookup(st.name).innerClassField, funExample.name)

            /* add args to the invocation */
            jArgs.foldLeft(inv)((inv: JInvocation, arg: JVar) => inv.arg(arg))

            // dynamically check the state
            val stBody = body._if(JExpr.invoke(getStateMeth).eq(stateLookup(st.name).enumVal))._then()

            if (hasReturn) stBody._return(inv)
            else stBody.add(inv)
        }
        // exhaustive return to please compiler
        if (hasReturn) body._return(JExpr._null())


        StateSpecificFuncInfo(declSeq, meth)
    }

    /* Collects all the [transactions/functions/fields] in a contract.
     * This process also collects related definitions in different states: i.e. if a
     * field is defined in several states, these are collected together.
     * same type signature: if this does not hold, Java static checking will fail.
     * Also generates additional code */
    private def makeDeclarationLookupTables(
                    contract: Contract,
                    stateLookup: Map[String, StateContext],
                    newClass: JDefinedClass,
                    generateStub: Boolean):
                        (Map[String, FieldInfo], Map[String, TransactionInfo], Map[String, FuncInfo]) = {

        /* collect all declarations (fields, functions, transactions) that are particular
         * to a state.
         * Each declaration is also paired with the state it is defined in */
        val declarations = contract.declarations
                // look in all the states of the contract
                .filter(_.isInstanceOf[State])
                .map(_.asInstanceOf[State])
                // make a big, flat list of pains (d: Declaration, s: State)
                .flatMap((s: State) => s.declarations.zip(List.fill(s.declarations.size)(s)))

        /* separate declarations by their type */
        val fields = declarations.filter(_._1.isInstanceOf[Field])
                                 .map((x: (Declaration, State)) => (x._2, x._1.asInstanceOf[Field]))
        val txs = declarations.filter(_._1.isInstanceOf[Transaction])
                              .map((x: (Declaration, State)) => (x._2, x._1.asInstanceOf[Transaction]))
        val funs = declarations.filter(_._1.isInstanceOf[Func])
                               .map((x: (Declaration, State)) => (x._2, x._1.asInstanceOf[Func]))

        /* splits items in [ts] into groups based on equality of the result of applying [f] */
        def generalizedPartition[T, S](ts: List[T], f: Function[T, S]): immutable.HashMap[S, Seq[T]] = {
            ts match {
                case h :: rest =>
                    val (equiv, nonEquiv) = rest.partition(f(_).equals(f(h)))
                    generalizedPartition(nonEquiv, f).updated(f(h), h +: equiv)
                case _ => new immutable.HashMap[S, Seq[T]]()
            }
        }

        if (generateStub) {
            (Map.empty, Map.empty, Map.empty)
        }
        else {

            val fieldInfoFunc = makeFieldInfo(newClass, stateLookup) _
            val transactionInfoFunc = makeTransactionInfo(newClass, stateLookup) _
            val functionInfoFunc = makeFuncInfo(newClass, stateLookup) _

            /* this uses the above helper function to group declarations by name. Conceptually, if we
            * define field "f" in states "S1" and "S2", it is one declaration that specifies multiple
            * states, rather than two distinct declarations.
            * For each grouped declaration, the corresponding makeInfo function is called to setup
            * the necessary information for the table */
            var fieldLookup = generalizedPartition[(State, Field), String](fields.toList, _._2.name)
                .transform(fieldInfoFunc)
            var txLookup = generalizedPartition[(State, Transaction), String](txs.toList, _._2.name)
                .transform(transactionInfoFunc)
            var funLookup = generalizedPartition[(State, Func), String](funs.toList, _._2.name)
                .transform(functionInfoFunc)

            /* add on any whole-contract declarations to the lookup table: these are fairly simple */
            for (decl <- contract.declarations) {
                decl match {
                    case f: Field => fieldLookup = fieldLookup.updated(f.name, GlobalFieldInfo(f))
                    case t: Transaction => txLookup = txLookup.updated(t.name, GlobalTransactionInfo(t))
                    case f: Func => funLookup = funLookup.updated(f.name, GlobalFuncInfo(f))
                    case _ => ()
                }
            }

            (fieldLookup, txLookup, funLookup)
        }
    }

    /* factors out shared functionality for translate[Outer|Inner]Contract.
     * returns Some(stateEnum) if the contract has any states (None otherwise). */
    private def makeTranslationContext(
                                          aContract: Contract,
                                          newClass: JDefinedClass,
                                          contractNameResolutionMap: Map[Contract, String],
                                          protobufOuterClassNames: Map[String, String],
                                          generateStub: Boolean
                                      ): TranslationContext = {

        /* if we're not in the main contract, we need to ensure there's an empty constructor.
         * This constructor will be used in unarchiving; e.g. to unarchive class C:
         *          C c = new C(); c.initFromArchive(archive.getC().toByteArray());
         */
        if (!aContract.isMain && !hasEmptyConstructor(aContract)) {
            newClass.constructor(JMod.PUBLIC)
        }

        /* setup the state enum */
        val stateDeclarations: Seq[State] =
            aContract.declarations.filter((d: Declaration) => d match {
                case State(_, _) => true
                case _ => false
            }).map({ s => s.asInstanceOf[State] })

        var stateEnumOption: Option[JDefinedClass] = None
        var stateEnumField: Option[JFieldVar] = None
        if (stateDeclarations.nonEmpty) {
            val stateEnum = newClass._enum(JMod.PUBLIC, stateEnumNameForClassName(aContract.name))
            stateEnumOption = Some(stateEnum)

            /* Declare the states in the enum */
            for (State(name, _) <- stateDeclarations) {
                stateEnum.enumConstant(name)
            }

            /* setup the state field and the [getState] method */
            stateEnumField = Some(newClass.field(JMod.PRIVATE, stateEnum, stateField))
            val stateMeth = newClass.method(JMod.PUBLIC, stateEnum, getStateMeth)
            stateMeth.body()._return(JExpr.ref(stateField))
        }

        /* setup state lookup table */
        var stateLookup = new immutable.TreeMap[String, StateContext]()
        for (s <- stateDeclarations) {

            /* declare the inner class */
            val innerClass = newClass._class(innerClassName(s.name))

            /* declare the inner class field */
            val innerClassField = newClass.field(JMod.PRIVATE, innerClass, innerClassFieldName(s.name))

            val context =
                StateContext(
                    astState = s,
                    enumVal = stateEnumOption.get.enumConstant(s.name),
                    innerClass = innerClass,
                    innerClassField = innerClassField
                )

            stateLookup = stateLookup.insert(s.name, context)
        }

        /* setup tx/fun/field lookup tables */
        val (fieldLookup, txLookup, funLookup) = makeDeclarationLookupTables(aContract, stateLookup, newClass, generateStub)

        /* setup the TranslationContext */
        val translationContext = TranslationContext(
            contract = aContract,
            contractClass = newClass,
            contractNameResolutionMap = contractNameResolutionMap,
            protobufOuterClassNames = protobufOuterClassNames,
            states = stateLookup,
            currentStateName = None,
            stateEnumClass = stateEnumOption,
            stateEnumField = stateEnumField,
            txLookup = txLookup,
            funLookup = funLookup,
            fieldLookup = fieldLookup,
            pendingFieldAssignments = Set.empty
        )

        /* i.e. if this contract defines any type states */
        if (translationContext.stateEnumClass.isDefined)
            generateStateHelpers(newClass, translationContext)

        translationContext
    }


    private def generateStateHelpers(newClass: JDefinedClass,
                                     translationContext: TranslationContext): Unit = {
        /* method to take care of conserved fields during a state transition
         * Invariant for use: [getStateMeth] returns the current state, the new state is passed
         * as an argument. The new state's inner class field must be non-null. */
        val conserveMeth = newClass.method(JMod.PRIVATE, model.VOID, conserveFieldsName)
        val nextState = conserveMeth.param(translationContext.stateEnumClass.get, "nextState")
        val conserveBody = conserveMeth.body()
        /* match on the current state */
        for (stFrom <- translationContext.states.values) {
            val thisStateBody = conserveBody._if(
                    JExpr.invoke(getStateMeth).eq(stFrom.enumVal))
                ._then()
            /* match on the target state */
            for (stTo <- translationContext.states.values if stTo != stFrom) {
                val assignBody = thisStateBody._if(
                        nextState.eq(stTo.enumVal))
                    ._then()
                val (fromName, toName) = (stFrom.astState.name, stTo.astState.name)
                for (f <- translationContext.conservedFields(fromName, toName)) {
                    /* assign the field to the new state from the old */
                    assignBody.assign(stTo.innerClassField.ref(f.name),
                                        stFrom.innerClassField.ref(f.name))
                }
            }
        }

        /* method to null out old state
         * Invariant for use: [getStateMeth] returns the current state; this will be the state
         * whose inner class field this method nullifies. */
        val deleteBody = newClass.method(JMod.PRIVATE, model.VOID, deleteOldStateName).body()
        for (st <- translationContext.states.values) {
            deleteBody._if(
                    JExpr.invoke(getStateMeth).eq(st.enumVal))
                ._then()
                .assign(st.innerClassField, JExpr._null())
        }
    }

    private def translateContract(
                    aContract: Contract,
                    newClass: JDefinedClass,
                    translationContext: TranslationContext) = {

        var generated: Boolean = false

        for (decl <- aContract.declarations) {
            translateDeclaration(decl, newClass, translationContext, aContract)
            if (decl.isInstanceOf[Constructor] && (!generated) && aContract.isMain) {
                generateInvokeConstructor(newClass)
                generated = true
            }
        }

        /* If the main contract didn't already have a new_X() method with zero parameters,
         * add one that sets all the fields to default values, so invokeConstructor()
         * has something to call. */
        if (!hasEmptyConstructor(aContract) && aContract.isMain) {
            generateDefaultConstructor(newClass, translationContext, aContract)
        }

        translationContext
    }

    // Contracts translate to compilation units containing one class.
    private def translateOuterContract(aContract: Contract,
                                       programPackage: JPackage,
                                       protobufOuterClassName: String,
                                       contractNameResolutionMap: Map[Contract, String],
                                       protobufOuterClassNames: Map[String, String]) = {
        val newClass: JDefinedClass = programPackage._class(aContract.name)

        val translationContext = makeTranslationContext(aContract, newClass, contractNameResolutionMap, protobufOuterClassNames, false)
        translateContract(aContract, newClass, translationContext)
        generateReentrantFlag(newClass, translationContext)

        target match {
            case Client(mainContract) =>
                if (aContract == mainContract) {
                    newClass._extends(model.directClass("edu.cmu.cs.obsidian.client.ChaincodeClientBase"))
                    generateClientMainMethod(newClass)
                    generateInvokeClientMainMethod(aContract, newClass)
                }
                else {
                    generateSerialization(aContract, newClass, translationContext)
                }
            case Server() =>
                if (aContract.isMain) {
                    /* We need to generate special methods for the main contract to align */
                    /* with the Hyperledger chaincode format */
                    generateMainServerClassMethods(newClass, translationContext)
                }
                generateSerialization(aContract, newClass, translationContext)
        }
    }

    private def translateInnerContract(aContract: Contract,
                                       parent: JDefinedClass,
                                       translationContext: TranslationContext
                                      ): Unit = {
        val newClass: JDefinedClass = parent._class(JMod.PUBLIC, aContract.name)

        /* change the information in the translation context */
        val newTranslationContext = translationContext.copy(
            contract = aContract,
            contractClass = newClass
        )

        val _ = translateContract(aContract, newClass, newTranslationContext)
    }

    /* this method generates a flag for the contract in order to check
     * whether a reentrant call has been made.
     */
    private def generateReentrantFlag(newClass: JDefinedClass, translationContext: TranslationContext): Unit = {
        newClass.field(JMod.PUBLIC, model.BOOLEAN, isInsideInvocationFlag().name(), JExpr.lit(false))
    }

    private def generateMainServerClassMethods(newClass: JDefinedClass, translationContext: TranslationContext): Unit = {
        newClass._extends(model.directClass("edu.cmu.cs.obsidian.chaincode.ChaincodeBaseMock"))
        val stubType = model.directClass("edu.cmu.cs.obsidian.chaincode.ChaincodeStubMock")

        /* run method */
        generateRunMethod(newClass, translationContext, stubType)

        // need to gather the types of the main contract constructor in order to correctly deserialize arguments
        // find the first declaration that is a constructor
        val constructor: Option[Declaration] = translationContext.contract.declarations.find(_.isInstanceOf[Constructor])
        // gather the types of its arguments
        val constructorTypes: Seq[ObsidianType] =
            constructor match {
                case Some(constr: Constructor) => constr.args.map(_.typ)
                case _ => List.empty
            }

        /* init method */
        generateInitMethod(newClass, stubType, constructorTypes)

        /* query method */
        val queryMeth: JMethod = newClass.method(JMod.PUBLIC, model.BYTE.array(), "query")
        queryMeth.param(stubType, "stub")
        queryMeth.param(model.ref("String"), "transName")
        queryMeth.param(model.BYTE.array().array(), "args")

        // TODO
        queryMeth.body()._return(JExpr.newArray(model.BYTE, 0))


        /* getChaincodeID */
        val idMeth = newClass.method(JMod.PUBLIC, model.BYTE.array(), "getChaincodeID")
        idMeth.body()._return(JExpr.newArray(model.BYTE, 0))
        // TODO

        /* Main Method */
        generateServerMainMethod(newClass)
    }

    private def generateInitMethod(
                    newClass: JDefinedClass,
                    stubType: AbstractJClass,
                    types: Seq[ObsidianType]): Unit = {
        val initMeth: JMethod = newClass.method(JMod.PUBLIC, model.BYTE.array(), "init")
        initMeth.param(stubType, "stub")
        val runArgs = initMeth.param(model.BYTE.array().array(), "args")

        val exceptionType = model.parseType("com.google.protobuf.InvalidProtocolBufferException")
        initMeth._throws(exceptionType.asInstanceOf[AbstractJClass])

        // have to check that the args parameter has the correct number of arguments
        val cond = runArgs.ref("length").ne(JExpr.lit(types.length))
        initMeth.body()._if(cond)._then()._throw(JExpr._new(exceptionType).arg("Incorrect number of arguments to constructor."))

        mainConstructor.foreach(c =>  {
            val errorBlock: JBlock = new JBlock()
            val invocation: JInvocation = initMeth.body().invoke(c)

            var runArgsIndex = 0

            for (t <- types) {
                val deserializedArg: IJExpression = unmarshallExpr(runArgs.component(runArgsIndex),t,errorBlock)
                invocation.arg(deserializedArg)
                runArgsIndex += 1
            }

        })

        initMeth.body()._return(JExpr.newArray(model.BYTE, 0))
    }

    private def generateRunMethod(
                    newClass: JDefinedClass,
                    translationContext: TranslationContext,
                    stubType: AbstractJClass): Unit = {
        val runMeth = newClass.method(JMod.PUBLIC, model.BYTE.array(), "run")
        val exceptionType = model.parseType("com.google.protobuf.InvalidProtocolBufferException")
        runMeth._throws(exceptionType.asInstanceOf[AbstractJClass])
        runMeth._throws(model.directClass("edu.cmu.cs.obsidian.chaincode.ReentrancyException"))
        runMeth.param(stubType, "stub")
        runMeth.param(model.ref("String"), "transName")
        val runArgs = runMeth.param(model.BYTE.array().array(), "args")

        val returnBytes = runMeth.body().decl(
                              model.BYTE.array(), "returnBytes",
                              JExpr.newArray(model.BYTE, 0))

        runMeth._throws(model.ref("edu.cmu.cs.obsidian.chaincode.BadTransactionException"))

        /* we use this map to group together all transactions with the same name */
        val txsByName = new mutable.HashMap[String, mutable.Set[Transaction]]()

        for (tx <- mainTransactions) {
            val opt = txsByName.get(tx.name)
            opt match {
              case Some(sameNameTxs) =>
                sameNameTxs += tx
                txsByName.put(tx.name, sameNameTxs)
              case None =>
                  txsByName.put(tx.name, mutable.Set(tx))
            }
        }

        /* for each transaction name, we have a branch in the run method */
        for (txName <- txsByName.keySet) {
            val transEq = JExpr.ref("transName").invoke("equals").arg(JExpr.lit(txName))

            val transCond = runMeth.body()._if(transEq)
            val transCondBody = transCond._then()
            var transactionIsConditional = false // assume transaction is only available in one state unless we find otherwise

            // Iterate through all the transactions by this name.
            for (tx <- txsByName.getOrElse(txName, Set())) {
                val stateEq: IJExpression = {
                    tx.availableIn match {
                        case Some(stateSet) =>
                            var test: IJExpression = JExpr.TRUE
                            for (state <- stateSet) {
                                val stateName = state._1
                                val thisTest = JExpr.invoke(getStateMeth)
                                    .eq(translationContext.getEnum(stateName))

                                test = JOp.cor(test, thisTest)
                            }
                            test

                        case None =>  JExpr.TRUE // No need to check anything before running this transaction.
                    }
                }

                val stateCond = transCondBody._if(stateEq)
                val stateCondBody = stateCond._then()

                /* parse the (typed) args from raw bytes */
                var txArgsList: List[JVar] = List.empty
                var runArgNumber = 0
                for (txArg <- tx.args) {
                    val runArg = runArgs.component(JExpr.lit(runArgNumber))
                    val javaArgType = resolveType(txArg.typ)

                    val transactionArgExpr: IJExpression = txArg.typ match {
                        case IntType() =>
                            JExpr._new(javaArgType).arg(runArg)
                        case BoolType() =>
                            // Arg has to be a 1-element-long array containing
                            // either 0 or 1.
                            val lengthCheckCall = model.ref("edu.cmu.cs.obsidian.chaincode.ChaincodeUtils").staticInvoke("bytesRepresentBoolean")
                            lengthCheckCall.arg(runArg)

                            val lengthCheck = stateCondBody._if(lengthCheckCall.not())
                            val _ = lengthCheck._then()._return(JExpr._null())


                            JExpr.cond(runArg.component(JExpr.lit(0)).eq0(), JExpr.lit(false), JExpr.lit(true))
                        case StringType() =>
                            val charset = model.ref("java.nio.charset.StandardCharsets").staticRef("UTF_8")
                            val newString = JExpr._new(model.ref("java.lang.String"))
                            newString.arg(runArg)
                            newString.arg(charset)
                            newString
                        case _ => JExpr._new(javaArgType).invoke("__initFromArchiveBytes").arg(runArg)
                    }

                    val newTxArg: JVar = stateCondBody.decl(
                        javaArgType,
                        txArg.varName,
                        transactionArgExpr
                    )

                    txArgsList = newTxArg :: txArgsList
                    runArgNumber += 1
                }

                var txInvoke: JInvocation = null
                val txMethName = transactionGetMethodName(tx.name, None) // XXX

                if (tx.retType.isDefined) {
                    txInvoke = JExpr.invoke(txMethName)
                    stateCondBody.assign(returnBytes,
                        tx.retType.get match {
                            case IntType() => txInvoke.invoke("toByteArray")
                            case BoolType() => model.ref("edu.cmu.cs.obsidian.chaincode.ChaincodeUtils")
                                .staticInvoke("booleanToBytes").arg(txInvoke)
                            case StringType() => txInvoke.invoke("getBytes")
                            case _ => txInvoke.invoke("__archiveBytes")
                        }
                    )
                } else {
                    txInvoke = stateCondBody.invoke(txMethName)
                }

                for (txArg <- txArgsList.reverse) {
                    txInvoke.arg(txArg)
                }

            }
            /* If we aren't in any of the states were we can use this transaction, we throw an exception */
            if (transactionIsConditional) {
                transCondBody._throw(JExpr._new(model.ref("edu.cmu.cs.obsidian.chaincode.BadTransactionException")))
            }
        }
      runMeth.body()._return(returnBytes)
    }

    private def generateServerMainMethod(newClass: JDefinedClass) = {
        val mainMeth = newClass.method(JMod.STATIC | JMod.PUBLIC, model.VOID, "main")
        val args = mainMeth.param(model.ref("String").array(), "args")

        // main takes one argument specifying the location of the store.
        // If the specified file does not exist, it creates a new store when it exits.

        // newClass instance = new newClass();
        // instance.delegatedMain(args);
        val body = mainMeth.body()
        val instance = body.decl(newClass, "instance", JExpr._new(newClass))
        val invocation = body.invoke(instance, "delegatedMain")
        invocation.arg(args)
    }

    private def generateClientMainMethod(newClass: JDefinedClass) = {
        val mainMeth = newClass.method(JMod.STATIC | JMod.PUBLIC, model.VOID, "main")
        val args = mainMeth.param(model.ref("String").array(), "args")

        // main takes an address and a port of a server to connect to.

        // newClass instance = new newClass();
        // instance.delegatedMain(args);
        val body = mainMeth.body()
        val instance = body.decl(newClass, "instance", JExpr._new(newClass))
        val invocation = body.invoke(instance, "delegatedMain")
        invocation.arg(args)
    }

    /* The "invokeClientMain" method is called from delegatedMain.
     * invokeClientMain can assume the server is already connected.
     * It should construct a stub according to the type of the client's main(),
     * and pass it to the client's main() method.
    */
    private def generateInvokeClientMainMethod(aContract: Contract, newClass: JDefinedClass) = {
        val method = newClass.method(JMod.PUBLIC, model.VOID, "invokeClientMain")
        method._throws(model.ref("edu.cmu.cs.obsidian.client.ChaincodeClientAbortTransactionException"))
        method._throws(model.directClass("edu.cmu.cs.obsidian.chaincode.ReentrancyException"))
        method._throws(model.directClass("edu.cmu.cs.obsidian.chaincode.BadTransactionException"))

        val mainTransactionOption: Option[Transaction] = aContract.declarations.find((d: Declaration) => d.isInstanceOf[Transaction] && d.asInstanceOf[Transaction].name.equals("main"))
                                                                  .asInstanceOf[Option[Transaction]]

        if (mainTransactionOption.isEmpty) {
            println("Error: can't find main transaction in main contract " + aContract.name)
        }
        else {
            val mainTransaction: Transaction = mainTransactionOption.get

            // The main transaction expects to be passed a stub of a particular type. Construct it.
            val stubType: ObsidianType = mainTransaction.args(0).typ
            val stubJavaType = resolveType(stubType)
            val newStubExpr = JExpr._new(stubJavaType)
            newStubExpr.arg(JExpr.ref("connectionManager"))
            val stubVariable = method.body().decl(stubJavaType, "stub", newStubExpr)
            val clientMainInvocation = method.body.invoke("main")
            clientMainInvocation.arg(stubVariable)
        }

    }

    private def generateSerialization(
                    contract: Contract,
                    inClass: JDefinedClass,
                    translationContext: TranslationContext): Unit = {
        generateSerializer(contract, inClass)
        generateArchiver(contract, inClass, translationContext)
        generateArchiveInitializer(contract, inClass, translationContext)


        val subcontracts = contract.declarations.filter(d => d.isInstanceOf[Contract])

        for (c <- contract.declarations if c.isInstanceOf[Contract]) {
            val innerContract: Contract = c.asInstanceOf[Contract]
            val javaInnerClasses = inClass.classes().asScala
            val javaInnerClassOption = javaInnerClasses.find((c: AbstractJClass) => (c.name().equals(innerContract.name)))


            if (javaInnerClassOption.isDefined) {
                val javaInnerClass = javaInnerClassOption.get.asInstanceOf[JDefinedClass]
                val stateEnumName = stateEnumNameForClassName(javaInnerClass.name)

                generateSerialization(innerContract, javaInnerClass.asInstanceOf[JDefinedClass], translationContext)
            }
            else {
                println("Bug: can't find inner class in generated Java code for inner class " + innerContract.name)
            }
        }
    }

    // "set" followed by lowercasing the field name.
    private def setterNameForField(fieldName: String) = {
        if (fieldName.length < 1) {
            assert(false, "Bug: field name is empty")
            "set"
        }
        else {
            // Always use US locale, regardless of the user's locale, so that all code is compatible.
            val firstChar = fieldName.substring(0, 1).toUpperCase(java.util.Locale.US)
            val rest = fieldName.substring(1)
            "set" + firstChar + rest
        }
    }

    // "set" followed by lowercasing the field name.
    private def getterNameForField(fieldName: String) = {
        if (fieldName.length < 1) {
            assert(false, "Bug: field name is empty")
            "get"
        }
        else {
            // Always use US locale, regardless of the user's locale, so that all code is compatible.
            val firstChar = fieldName.substring(0, 1).toUpperCase(java.util.Locale.US)
            val rest = fieldName.substring(1)
            "get" + firstChar + rest
        }
    }

    private def generateFieldArchiver(
                    field: Field,
                    fieldVar: JVar,
                    builderVar: JFieldRef,
                    body: JBlock,
                    translationContext: TranslationContext,
                    inContract: Contract): Unit = {
        val javaFieldType = resolveType(field.typ)

        def handleNonPrimitive(name: String, n: ObsidianType): Unit = {
            val ifNonNull: JConditional = body._if(fieldVar.ne(JExpr._null()))
            val nonNullBody = ifNonNull._then()

            val contract = resolveNonPrimitiveTypeToContract(n, translationContext, inContract)
            if (contract.isEmpty) {
                println("Compilation error: unable to resolve type " + name)
            }
            else {
                val archiveVariableTypeName = translationContext.getProtobufClassName(contract.get)
                val archiveVariableType: AbstractJType = model.parseType(archiveVariableTypeName)

                val archiveVariableInvocation = JExpr.invoke(fieldVar, "archive")
                val archiveVariable = nonNullBody.decl(archiveVariableType,
                    field.name + "Archive",
                    archiveVariableInvocation)

                // generate: builder.setField(field);
                val setterName: String = setterNameForField(field.name)

                val invocation: JInvocation = nonNullBody.invoke(builderVar, setterName)
                invocation.arg(archiveVariable)
            }
        }

        field.typ match {
            case IntType() => {
                val ifNonNull: JConditional = body._if(fieldVar.ne(JExpr._null()))
                val nonNullBody = ifNonNull._then()

                // Special serialization for BigInteger, since that's how the Obsidian int type gets translated.
                // The protobuf type for this is just bytes.
                // builder.setField(ByteString.CopyFrom(field.toByteArray()))
                val setterName: String = setterNameForField(field.name)
                val setInvocation = JExpr.invoke(builderVar, setterName)

                val byteStringClass: AbstractJClass =
                    model.parseType("com.google.protobuf.ByteString").asInstanceOf[AbstractJClass]
                val toByteArrayInvocation = JExpr.invoke(fieldVar, "toByteArray")
                val copyFromInvocation = byteStringClass.staticInvoke("copyFrom")
                copyFromInvocation.arg(toByteArrayInvocation)
                setInvocation.arg(copyFromInvocation)

                nonNullBody.add(setInvocation)
            }
            case BoolType() => {
                val setterName: String = setterNameForField(field.name)
                val setInvocation = body.invoke(builderVar, setterName)
                setInvocation.arg(fieldVar)
            }
            case StringType() => {
                val ifNonNull: JConditional = body._if(fieldVar.ne(JExpr._null()))
                val nonNullBody = ifNonNull._then()

                val setterName: String = setterNameForField(field.name)
                val setInvocation = nonNullBody.invoke(builderVar, setterName)
                setInvocation.arg(fieldVar)
            }
            case n: NonPrimitiveType => handleNonPrimitive(field.name, n)
            case _ => () // TODO handle other types
        }
    }

    private def generateStateArchiver(contract: Contract,
                                      state: State,
                                      stateClass: JDefinedClass,
                                      translationContext: TranslationContext): Unit = {
        val contractProtobufClassName = translationContext.getProtobufClassName(contract)
        val protobufClassName = contractProtobufClassName + "." + state.name

        val archiveType = model.directClass(protobufClassName)
        val archiveMethod = stateClass.method(JMod.PUBLIC, archiveType, "archive")
        val archiveBody = archiveMethod.body()

        val protobufMessageClassBuilder: String = protobufClassName + ".Builder"
        val builderType = model.parseType(protobufMessageClassBuilder)

        /* TODO obviously this workaround is bad; see if there's another way */
        archiveBody.directStatement(protobufMessageClassBuilder + " builder = " +
            protobufClassName + ".newBuilder();")
        val builderVariable = JExpr.ref("builder")

        val declarations = state.declarations

        for (f <- declarations if f.isInstanceOf[Field]) {
            val field: Field = f.asInstanceOf[Field]
            val javaFieldVar = stateClass.fields().get(field.name)
            generateFieldArchiver(field, javaFieldVar, builderVariable, archiveBody, translationContext, contract)
        }

        val buildInvocation = JExpr.invoke(builderVariable, "build")
        archiveBody._return(buildInvocation)
    }

    // Generates a method, archive(), which outputs a protobuf object corresponding to the archive of this class.
    private def generateArchiver(
                    contract: Contract,
                    inClass: JDefinedClass,
                    translationContext: TranslationContext): Unit = {
        val protobufClassName = translationContext.getProtobufClassName(contract)

        val archiveType = model.directClass(protobufClassName)
        val archiveMethod = inClass.method(JMod.PUBLIC, archiveType, "archive")
        val archiveBody = archiveMethod.body()

        val protobufMessageClassBuilder: String = protobufClassName + ".Builder"
        val builderType = model.parseType(protobufMessageClassBuilder)

        /* TODO obviously this workaround is bad; see if there's another way */
        archiveBody.directStatement(protobufMessageClassBuilder + " builder = " +
                                    protobufClassName + ".newBuilder();")
        val builderVariable = JExpr.ref("builder")
        // val builderVariable: JVar = archiveBody.decl(builderType, "builder", archiveType.staticInvoke("newBuilder"))
        // Iterate through fields of this class and archive each one by calling setters on a builder.

        val declarations = contract.declarations

        for (f <- declarations if f.isInstanceOf[Field]) {
            val field: Field = f.asInstanceOf[Field]
            val javaFieldVar = inClass.fields().get(field.name)
            generateFieldArchiver(field, javaFieldVar, builderVariable, archiveBody, translationContext, contract)
        }

        /* handle states if there are any */
        if (translationContext.states.nonEmpty) {
            for (stDecl <- declarations.filter(d => d.isInstanceOf[State])) {
                val st = stDecl.asInstanceOf[State]
                val cond = translationContext.getEnum(st.name).eq(JExpr.invoke(getStateMeth))
                val thisStateBody = archiveBody._if(cond)._then()

                val stateField = translationContext.states(st.name).innerClassField
                val builtState = thisStateBody.invoke(stateField, "archive")
                thisStateBody.invoke(builderVariable, "setState" + st.name)
                             .arg(builtState)
            }
        }

        val buildInvocation = JExpr.invoke(builderVariable, "build")
        archiveBody._return(buildInvocation)
    }


    // Generates a method, __archiveBytes(), which outputs a string in protobuf format.
    private def generateSerializer(contract: Contract, inClass: JDefinedClass): Unit = {
        val archiveMethod = inClass.method(JMod.PUBLIC, model.parseType("byte[]"), "__archiveBytes")

        val archiveBody = archiveMethod.body()

        val archive = JExpr.invoke(JExpr._this(), "archive")
        val archiveBytes = archive.invoke("toByteArray")
        archiveBody._return(archiveBytes);
    }

    private def generateFieldInitializer(
                    field: Field,
                    fieldVar: JVar,
                    body: JBlock,
                    archive: JVar,
                    translationContext: TranslationContext,
                    inContract: Contract): Unit = {
        // generate: FieldArchive fieldArchive = field.archive();
        val javaFieldName: String = field.name
        val javaFieldType: AbstractJType = resolveType(field.typ)

        def handleNonPrimitive(name: String, n: ObsidianType): Unit = {
            // foo = new Foo(); foo.initFromArchive(archive.getFoo());
            val contract = resolveNonPrimitiveTypeToContract(n, translationContext, inContract)
            if (contract.isEmpty) {
                println("Error: unresolved contract name " + name)
            }
            else {
                val protobufClassName = translationContext.getProtobufClassName(contract.get)

                val archiveType: AbstractJType = model.parseType(protobufClassName)

                // TODO
                /* generate another method that takes the actual archive type
                 * so we don't have to uselessly convert to bytes here */
                body.assign(fieldVar, JExpr._new(javaFieldType))
                val init = body.invoke(fieldVar, "initFromArchive")
                init.arg(archive.invoke(getterNameForField(javaFieldName)))
            }
        }

        field.typ match {
            case IntType() => {
                // Special serialization for BigInteger, since that's how the Obsidian int type gets translated.
                // The protobuf type for this is just bytes.
                // if (!archive.getFoo().isEmpty) {
                //     foo = new BigInteger(archive.getFoo().toByteArray())
                // }
                val getterName = getterNameForField(javaFieldName)
                val ifNonempty = body._if(archive.invoke(getterName).invoke("isEmpty").not())

                val newInteger = JExpr._new(model.parseType("java.math.BigInteger"))

                val getCall = archive.invoke(getterName)
                newInteger.arg(JExpr.invoke(getCall, "toByteArray"))

                ifNonempty._then().assign(fieldVar, newInteger)
            }
            case BoolType() => {
                val getterName = getterNameForField(javaFieldName)
                // foo = archive.getFoo();
                val getCall = archive.invoke(getterName)
                body.assign(fieldVar, getCall)
            }
            case StringType() => {
                val getterName = getterNameForField(javaFieldName)

                val ifNonempty = body._if(archive.invoke(getterName).invoke("isEmpty").not())

                // foo = archive.getFoo();
                val getCall = archive.invoke(getterName)
                ifNonempty._then().assign(fieldVar, getCall)
            }
            case n: NonPrimitiveType => handleNonPrimitive(field.name, n)
            case _: UnresolvedNonprimitiveType => assert(false, "Unresolved types should not occur at codegen.")
            case _: BottomType => assert(false, "Bottom type should not occur at codegen.")
        }
    }

    private def getFromArchiveMeth(contract: Contract,
                                   state: State,
                                   stateClass: JDefinedClass,
                                   translationContext: TranslationContext,
                                   archiveType: JDirectClass): JMethod = {

        val fromArchiveMeth = stateClass.method(JMod.PUBLIC, model.VOID, "initFromArchive")
        val archive = fromArchiveMeth.param(archiveType, "archive")
        val fromArchiveBody = fromArchiveMeth.body()

        // Call setters.
        val declarations = state.declarations

        /* this takes care of fields that are not specific to any particular state */
        for (f <- declarations if f.isInstanceOf[Field]) {
            val field: Field = f.asInstanceOf[Field]
            val javaFieldVar = stateClass.fields().get(field.name)
            generateFieldInitializer(field, javaFieldVar, fromArchiveBody, archive, translationContext, contract)
        }

        return fromArchiveMeth
    }


    private def generateStateArchiveInitializer(
                    contract: Contract,
                    state: State,
                    stateClass: JDefinedClass,
                    translationContext: TranslationContext): Unit = {
        val contractProtobufClassName = translationContext.getProtobufClassName(contract)
        val protobufClassName = contractProtobufClassName + "." + state.name

        val archiveType = model.directClass(protobufClassName)

        /* [initFromArchive] setup */
        val fromArchiveMeth = getFromArchiveMeth(contract, state, stateClass, translationContext, archiveType)

        /* [__initFromArchiveBytes] declaration: this just parses the archive and
         * calls [initFromArchive] */
        val fromBytesMeth =
            stateClass.method(JMod.PUBLIC, stateClass, "__initFromArchiveBytes")

        val exceptionType = model.parseType("com.google.protobuf.InvalidProtocolBufferException")
        fromBytesMeth._throws(exceptionType.asInstanceOf[AbstractJClass])
        val archiveBytes = fromBytesMeth.param(model.parseType("byte[]"), "archiveBytes")

        val fromBytesBody = fromBytesMeth.body()
        val parseInvocation: JInvocation = archiveType.staticInvoke("parseFrom")
        parseInvocation.arg(archiveBytes)
        val parsedArchive = fromBytesBody.decl(archiveType, "archive", parseInvocation)


        fromBytesBody.invoke(fromArchiveMeth).arg(parsedArchive)
        fromBytesBody._return(JExpr._this())
    }

    /* generates the method [__initFromArchiveBytes] and [initFromArchive];
     * these methods load the recipient class from a protobuf message in the
     * form of raw bytes and a java message protobuf object, respectively.
     * Overrides __initFromArchiveBytes() in superclass if this is the main contract */
    private def generateArchiveInitializer(
                    contract: Contract,
                    newClass: JDefinedClass,
                    translationContext: TranslationContext): Unit = {
        val protobufClassName = translationContext.getProtobufClassName(contract)
        val archiveType = model.directClass(protobufClassName)

        /* [initFromArchive] setup */
        val fromArchiveMeth = newClass.method(JMod.PUBLIC, model.VOID, "initFromArchive")
        val archive = fromArchiveMeth.param(archiveType, "archive")
        val fromArchiveBody = fromArchiveMeth.body()

        /* [__initFromArchiveBytes] declaration: this just parses the archive and
         * calls [initFromArchive] */
        val fromBytesMeth =
            newClass.method(JMod.PUBLIC, newClass, "__initFromArchiveBytes")
        val exceptionType = model.parseType("com.google.protobuf.InvalidProtocolBufferException")
        fromBytesMeth._throws(exceptionType.asInstanceOf[AbstractJClass])
        val archiveBytes = fromBytesMeth.param(model.parseType("byte[]"), "archiveBytes")

        val fromBytesBody = fromBytesMeth.body()
        val parseInvocation: JInvocation = archiveType.staticInvoke("parseFrom")
        parseInvocation.arg(archiveBytes)
        val parsedArchive = fromBytesBody.decl(archiveType, "archive", parseInvocation)
        fromBytesBody.invoke(fromArchiveMeth).arg(parsedArchive)
        fromBytesBody._return(JExpr._this())

        /* [initFromArchive] does most of the grunt work of mapping the protobuf message to
         * fields of the class: the following code does this */

        // Call setters.
        val declarations = contract.declarations

        /* this takes care of fields that are not specific to any particular state */
        for (f <- declarations if f.isInstanceOf[Field]) {
            val field: Field = f.asInstanceOf[Field]
            val javaFieldVar = newClass.fields().get(field.name)
            generateFieldInitializer(field, javaFieldVar, fromArchiveBody, archive, translationContext, contract)
        }

        val enumGetter = "getStateCase"
        val enumName = (stateName: String) =>
            protobufClassName + "." + "StateCase" + "." + ("STATE" + stateName).toUpperCase

        /* set state enum */
        for (stDecl <- declarations if stDecl.isInstanceOf[State]) {
            val st = stDecl.asInstanceOf[State]
            val thisStateBody = fromArchiveBody._if(
                archive.invoke(enumGetter).invoke("equals").arg(
                    JExpr.direct(enumName(st.name)))
            )._then()
            thisStateBody.assign(JExpr.ref(stateField), translationContext.getEnum(st.name))
        }

        /* this takes care of state-specific fields */
        for (stDecl <- declarations if stDecl.isInstanceOf[State]) {
            val st = stDecl.asInstanceOf[State]

            val stArchiveName = protobufClassName + "." + st.name
            val stArchiveType: AbstractJType = model.parseType(stArchiveName)

            val innerClass = translationContext.states(st.name).innerClass
            val innerClassField = translationContext.states(st.name).innerClassField

            val thisStateBody = fromArchiveBody._if(
                    archive.invoke(enumGetter).invoke("equals").arg(
                    JExpr.direct(enumName(st.name)))
                )._then()

            val stArchiveGetter = "getState" + st.name
            val stArchive =
                thisStateBody.decl(stArchiveType, "stateArchive", archive.invoke(stArchiveGetter))

            thisStateBody.assign(innerClassField, JExpr._new(innerClass))
            thisStateBody.invoke(innerClassField, "initFromArchive").arg(stArchive)
        }
    }

    private def translateDeclaration(
                    declaration: Declaration,
                    newClass: JDefinedClass,
                    translationContext: TranslationContext,
                    aContract: Contract): Unit = {
        declaration match {
            /* the main contract has special generated code, so many functions are different */
            case (c: Constructor) =>
                translateConstructor(c, newClass, translationContext, aContract)
            case (f: Field) =>
                translateFieldDecl(f, newClass)
            case (f: Func) =>
                translateFuncDecl(f, newClass, translationContext)
            case (t: Transaction) =>
                translateTransDecl(t, newClass, translationContext)
                if (aContract.isMain) {
                    mainTransactions.add(t)
                }
            case (s@State(_, _)) =>
                translateStateDecl(s, aContract, newClass, translationContext)
            case (c@Contract(_, _, _,_)) => translateInnerContract(c, newClass, translationContext)
            case t: TypeDecl =>
                assert(false, "TODO")
                ()
        }
    }


    private def resolveType(typ: ObsidianType): AbstractJType = {
        typ match {
            case IntType() => model.directClass("java.math.BigInteger")
            case BoolType() => model.BOOLEAN
            case StringType() => model.ref("String")
            case n: NonPrimitiveType =>
                val contractName = n.contractName
                if (n.isRemote) model.ref(classNameForStub(contractName)) else model.ref(contractName)
            case _ => model.VOID // TODO: translate PDTs
        }
    }

    // The NonPrimitiveType stores the type name as a string; this method figures out which contract that maps to
    // according to the scope in which the type name is used.
    private def resolveNonPrimitiveTypeToContract(typ: ObsidianType,
                                                  translationContext: TranslationContext,
                                                  containingContract: Contract): Option[Contract] = {
        typ match {
            case t: NonPrimitiveType => {
                val name = t.contractName

                var typeComponents = name.split(".")
                if (typeComponents.isEmpty) {
                    typeComponents = Array(name)
                }

                // Suppose the containing contract is A.B.C and we're looking up B. We want to find A.B unless there's A.B.C.B.
                // We start our search with the innermost contract and ascend until we find a contract with the name we want.

                // recursiveTypeLookup does the actual search.
                def recursiveTypeLookup(containingContract: Contract, typeComponents: Seq[String]): Option[Contract] = {

                    // matchContract looks for a contract WITHIN the given contract.
                    def matchContract(containingContract: Contract, typeComponents: Seq[String]): Option[Contract] = {
                        if (typeComponents.length == 0) {
                            Some(containingContract)
                        }
                        else {
                            val innerContracts = containingContract.declarations.filter((decl: Declaration) => decl.isInstanceOf[Contract])
                            val innerContract = innerContracts.find((decl: Declaration) => decl.asInstanceOf[Contract].name.equals(typeComponents.head))
                            if (innerContract.isDefined) {
                                matchContract(innerContract.get.asInstanceOf[Contract], typeComponents.tail)
                            }
                            else None
                        }
                    }

                    // Check to see if typeComponents are inside this contract. If not, recurse one level up.
                    val matchedContract: Option[Contract] = matchContract(containingContract, typeComponents)

                    val result = if (matchedContract.isDefined) matchedContract
                    else {
                        val outerContract = translationContext.getContainingContract(containingContract)
                        if (outerContract.isDefined)
                            recursiveTypeLookup(outerContract.get, typeComponents)
                        else None
                    }


                    result
                }

                val insideContractResult = recursiveTypeLookup(containingContract, typeComponents)
                if (insideContractResult.isDefined)
                    insideContractResult
                else {
                    // Check for a top-level contract by this name.
                    val foundPair = translationContext.contractNameResolutionMap.find((pair: (Contract, String)) => pair._2.equals(name))
                    if (foundPair.isDefined) Some(foundPair.get._1) else None
                }
            }
            case _ => None
        }
    }

    private def fieldInitializerForType(typ: ObsidianType): Option[IJExpression] = {
        typ match {
            case IntType() =>
                val newInt =
                    model.ref("java.math.BigInteger").staticInvoke("valueOf")
                val _ = newInt.arg(0)
                Some(newInt)
            case BoolType() =>
                Some(JExpr.lit(false))
            case StringType() =>
                Some(JExpr.lit(""))
            // this case encompasses [AstContractType] and [AstStateType]
            case _ => None
        }
    }

    private def translateFieldDecl(decl: Field, newClass: JDefinedClass): Unit = {
        val initializer = fieldInitializerForType(decl.typ)
        if (initializer.isDefined) {
            newClass.field(JMod.PRIVATE, resolveType(decl.typ), decl.name, initializer.get)
        }
        else {
            newClass.field(JMod.PRIVATE, resolveType(decl.typ), decl.name)
        }
    }

    private def addArgs(inv: JInvocation,
                        args: Seq[Expression],
                        translationContext: TranslationContext,
                        localContext: Map[String, JVar]): JInvocation = {
        val foldF = (inv: JInvocation, arg: Expression) =>
            inv.arg(translateExpr(arg, translationContext, localContext))
        args.foldLeft(inv)(foldF)
    }

    /* returns an expr because exprs are built bottom-up (unlike everything else) */
    private def translateExpr(e: Expression,
                              translationContext: TranslationContext,
                              localContext: Map[String, JVar]): IJExpression = {
        val recurse = (e: Expression) => translateExpr(e, translationContext, localContext)

        e match {
            case ReferenceIdentifier(x) => dereferenceVariable(x, translationContext, localContext)
            case NumLiteral(n) => model.directClass("java.math.BigInteger").
                                    staticInvoke("valueOf").arg(JExpr.lit(n))
            case StringLiteral(s) => JExpr.lit(s)
            case TrueLiteral() => JExpr.TRUE
            case FalseLiteral() => JExpr.FALSE
            case This() => JExpr._this()
            case Conjunction(e1, e2) => recurse(e1).band(recurse(e2))
            case Disjunction(e1, e2) => recurse(e1).bor(recurse(e2))
            case LogicalNegation(e1) => recurse(e1).not()
            case Add(e1, e2) => recurse(e1).invoke("add").arg(recurse(e2))
            case Subtract(e1, e2) => recurse(e1).invoke("subtract").arg(recurse(e2))
            case Multiply(e1, e2) => recurse(e1).invoke("multiply").arg(recurse(e2))
            case Divide(e1, e2) => recurse(e1).invoke("divide").arg(recurse(e2))
            case Equals(e1, e2) => recurse(e1).invoke("equals").arg(recurse(e2))
            case GreaterThan(e1, e2) =>
                recurse(e1).invoke("compareTo").arg(recurse(e2)).eq(JExpr.lit(1))
            case GreaterThanOrEquals(e1, e2) =>
                recurse(e1).invoke("compareTo").arg(recurse(e2)).ne(JExpr.lit(-1))
            case LessThan(e1, e2) =>
                recurse(e1).invoke("compareTo").arg(recurse(e2)).eq(JExpr.lit(-1))
            case LessThanOrEquals(e1, e2) =>
                recurse(e1).invoke("compareTo").arg(recurse(e2)).ne(JExpr.lit(1))
            case NotEquals(e1, e2) =>
                recurse(e1).invoke("equals").arg(recurse(e2)).not()
            case Dereference(e1, f) => recurse(e1).ref(f) /* TODO : do we ever need this? */
            case LocalInvocation(name, args) =>
                addArgs(translationContext.invokeTransactionOrFunction(name), args, translationContext, localContext)
            /* TODO : this shouldn't be an extra case */
            case Invocation(This(), name, args) =>
                addArgs(translationContext.invokeTransactionOrFunction(name), args, translationContext, localContext)
            case Invocation(recipient, name, args) =>
                addArgs(JExpr.invoke(recurse(recipient), name), args, translationContext, localContext)
            case Construction(name, args) =>
                addArgs(JExpr._new(model.ref(name)), args, translationContext, localContext)
            case Parent() => assert(false, "Parents should not exist in code generation"); JExpr._null()
            case Disown(e) => recurse(e)
<<<<<<< HEAD
            case OwnershipTransfer(e) => recurse(e) // assert(false, "OwnershipTransfer may be removed in the future."); JExpr._null()
=======
>>>>>>> a81d87ca
            case StateInitializer(stateName, fieldName) => JExpr.ref(stateInitializationVariableName(stateName._1, fieldName._1))
        }
    }

    private def translateStateDecl(
                    state: State,
                    contract: Contract,
                    newClass: JDefinedClass,
                    translationContext: TranslationContext): Unit = {
        val stateClass = translationContext.states(state.name).innerClass

        /* we change one thing: the currently translated state */
        val newTranslationContext = translationContext.copy(currentStateName = Some(state.name))
        for (decl <- state.declarations) {
            translateDeclaration(decl, stateClass, newTranslationContext, contract)
        }
        generateStateArchiveInitializer(contract, state, stateClass, translationContext)
        generateStateArchiver(contract, state, stateClass, translationContext)
    }

    private def generateInvokeConstructor(newClass: JDefinedClass) = {

        val meth: JMethod = newClass.method(JMod.PRIVATE, model.VOID, "invokeConstructor")
        val name : String = "new_" + newClass.name()
        val body = meth.body()
        body.invokeThis(name)

    }

    /* the local context at the beginning of the method */

    /* The obsidian constructor only runs when the contract is deployed.
     * Thus, the obsidian constructor must be placed in a distinct method. */
    private def translateConstructor(
                                        c: Constructor,
                                        newClass: JDefinedClass,
                                        translationContext: TranslationContext,
                                        aContract: Contract) : JMethod = {

        // by default, make it a constructor
        var meth: JMethod = newClass.constructor(JMod.PUBLIC)

        // however, if it is a main contract, create a new_ method
        if (aContract.isMain) {
            val name = "new_" + newClass.name()

            meth = newClass.method(JMod.PRIVATE, model.VOID, name)

            mainConstructor = Some(meth)
        }

        /* add args to method and collect them in a list */
        val argList: Seq[(String, JVar)] = c.args.map((arg: VariableDecl) =>
            (arg.varName, meth.param(resolveType(arg.typ), arg.varName))
        )

        /* construct the local context from this list */
        val localContext: immutable.Map[String, JVar] = argList.toMap

        /* add body */
        translateBody(meth.body(), c.body, translationContext, localContext)

        meth
    }

    private def generateDefaultConstructor(
                                            newClass: JDefinedClass,
                                            translationContext: TranslationContext,
                                            aContract: Contract) {
        val name = "new_" + newClass.name()

        val meth: JMethod = newClass.method(JMod.PRIVATE, model.VOID, name)

        val body: JBlock = meth.body()

        for (decl <- aContract.declarations) {
            decl match {
                /* Initialize all fields to suitable default values. */
                case f: Field =>
                    val initializer = fieldInitializerForType(f.typ)
                    if (initializer.isDefined) {
                        body.assign(newClass.fields get f.name, initializer.get)
                    } else {
                        /* Set them to null for now, they'll get re-set soon after. */
                        body.assign(newClass.fields get f.name, JExpr._null)
                    }
                case _ => /* nothing */
            }
        }
    }

    private def translateTransDecl(
                    tx: Transaction,
                    newClass: JDefinedClass,
                    translationContext: TranslationContext): JMethod = {
        // Put all transactions at the top level, for now.
        val javaRetType = tx.retType match {
            case Some(typ) => resolveType(typ)
            case None => model.VOID
        }

        val meth: JMethod = newClass.method(JMod.PUBLIC, javaRetType, tx.name)
        meth._throws(model.directClass("edu.cmu.cs.obsidian.chaincode.ReentrancyException"))
        meth._throws(model.directClass("edu.cmu.cs.obsidian.chaincode.BadTransactionException"))

        // Dynamically check the state
        val availableIn: Option[Set[Identifier]] = tx.availableIn

        availableIn match {
            case Some(states) => {
                var cond: IJExpression = JExpr.TRUE
                // check if the current state is in any of the possible states
                for (st <- states) {
                    cond = JOp.cand(JExpr.invoke(getStateMeth).ne(translationContext.getEnum(st._1)), cond)
                }

                meth.body()._if(cond)
                   ._then()._throw(JExpr._new(model.directClass("edu.cmu.cs.obsidian.chaincode.BadTransactionException")))
            }
            case None => ()
        }

        /* We put the method body in a try block, and set the tx flag to false in a finally
         * block. Thus, even if a transaction is thrown, or there is a return statement,
         * the tx flag is still set to false once the whole transaction has been executed.
         */
        val jTry = meth.body()._try()

        /* if the flag has already been set, that means there has been a reentrancy */
        val jIf = jTry.body()._if(isInsideInvocationFlag())
        jIf._then()._throw(JExpr._new(model.ref("edu.cmu.cs.obsidian.chaincode.ReentrancyException")))

        /* otherwise, we set the flag to true */
        jIf._else().assign(isInsideInvocationFlag(), JExpr.lit(true))

        target match {
            case Client(mainContract) =>
                if ((translationContext.contract == mainContract) && tx.name.equals("main")) {
                    meth._throws(model.directClass("edu.cmu.cs.obsidian.client.ChaincodeClientAbortTransactionException"))
                }
            case Server() =>
        }

        /* add args to method and collect them in a list */
        val argList: Seq[(String, JVar)] = tx.args.map((arg: VariableDecl) =>
            (arg.varName, meth.param(resolveType(arg.typ), arg.varName))
        )

        /* construct the local context from this list */
        val localContext: immutable.Map[String, JVar] = argList.toMap

        /* add body */
        translateBody(jIf._else(), tx.body, translationContext, localContext)

        /* once the whole transaction has been executed, we set the flag back to false */
        jTry._finally().assign(isInsideInvocationFlag(), JExpr.lit(false))

        // Clear any pending field assignments between transactions.
        translationContext.pendingFieldAssignments = Set.empty

        meth
    }

    /* these methods make shadowing possible */

    private def dereferenceVariable(name: String,
                                    translationContext: TranslationContext,
                                    localContext: Map[String, JVar]): IJExpression = {
        localContext.get(name) match {
            case Some(variable) => variable
            case None => translationContext.dereferenceVariable(name,model)
        }
    }

    private def assignVariable(name: String,
                               newValue: IJExpression,
                               body: JBlock,
                               translationContext: TranslationContext,
                               localContext: Map[String, JVar]
                              ): Unit = {
        localContext.get(name) match {
            case Some(variable) => body.assign(variable, newValue)
            case None => translationContext.assignVariable(name, newValue, body)
        }
    }

    private def stateInitializationVariableName(stateName: String, fieldName: String) = {
        "__" + stateName + "__init__" + fieldName
    }

    private def translateStatement(
                    body: JBlock,
                    statement: Statement,
                    translationContext: TranslationContext,
                    localContext: Map[String, JVar]): Map[String, JVar] = {
        var nextContext = localContext
        statement match {
            case VariableDecl(typ, name) =>
                val initializer = typ match {
                    case BoolType() => JExpr.lit(false)
                    case _ => JExpr._null()
                }
                nextContext = localContext.updated(name, body.decl(resolveType(typ), name, initializer))
            case VariableDeclWithInit(typ, name, e) =>
                nextContext = localContext.updated(name, body.decl(resolveType(typ), name, translateExpr(e, translationContext, localContext)))
            case Return() => body._return()
            case ReturnExpr(e) => body._return(translateExpr(e, translationContext, localContext))
            case Transition(newStateName, updates) =>
                /* We must (in this order):
                 *     1) construct the new state's inner class,
                 *     2) assign the fields of the new inner class object,
                 *     3) clean up the old state,
                 *     4) change the state enum.
                 */
                /* construct a new instance of the inner contract */
                val newStateContext = translationContext.states(newStateName)

                val newStField = newStateContext.innerClassField
                body.assign(newStField, JExpr._new(translationContext.states(newStateName).innerClass))

                /* assign fields in the update construct */
                updates match {
                    case Some(u) =>
                        for ((f, e) <- u) {
                            body.assign(newStField.ref(f.name), translateExpr(e, translationContext, localContext))
                        }
                    case None =>
                        // Fields should have been initialized individually, via S1::foo = bar.
                }


                /* assign conserved fields (implicit to programmer) */
                body.invoke(conserveFieldsName).arg(newStateContext.enumVal)

                /* nullify old state inner class field */
                body.invoke(deleteOldStateName)

                /* change the enum to reflect the new state */
                body.assign(JExpr.ref(stateField), translationContext.getEnum(newStateName))

                // Assign according to the state initialization statements, e.g. S1::foo = bar.
                // Do this after updating the current state because assignVariable may invoke setters.
                for (fieldName <- translationContext.pendingFieldAssignments) {
                    translationContext.assignVariable(fieldName, JExpr.ref(stateInitializationVariableName(newStateName, fieldName)), body)
                }

                translationContext.pendingFieldAssignments = Set.empty
            case Assignment(ReferenceIdentifier(x), e) =>
                assignVariable(x, translateExpr(e, translationContext,localContext),
                    body, translationContext, localContext)
            /* it's bad that this is a special case */
            case Assignment(Dereference(This(), field), e) => {
                /* we don't check the local context and just assume it's a field */
                val newValue = translateExpr(e, translationContext,localContext)
                translationContext.assignVariable(field, newValue, body)
            }
            case Assignment(Dereference(eDeref, field), e) => {
                // TODO: do we ever need this in the general case if all contracts are encapsulated?
                assert(false, "TODO")
            }
            case Assignment(StateInitializer(stateName, fieldName), e) => {
                val stateContextOption = translationContext.states.get(stateName._1)
                assert(stateContextOption.isDefined)
                val stateContext = stateContextOption.get

                // Assign to a temporary variable.
                val fieldInfo = translationContext.fieldLookup(fieldName._1)
                val field: Field = fieldInfo match {
                    case GlobalFieldInfo(decl) => decl
                    case StateSpecificFieldInfo(declSeq, _, _) =>
                        val state = stateContext.astState
                        declSeq.find((p: (State, Field)) => p._1 == state).get._2
                }

                val tempVarType = resolveType(field.typ)

                val tempVar = body.decl(tempVarType,
                    stateInitializationVariableName(stateName._1, fieldName._1),
                    translateExpr(e, translationContext, localContext))

                translationContext.pendingFieldAssignments = translationContext.pendingFieldAssignments + fieldName._1
            }

            case Throw() =>
                body._throw(JExpr._new(model.ref("RuntimeException")))

            case If(e, s) =>
                translateBody(body._if(translateExpr(e, translationContext, localContext))._then(),
                              s, translationContext, localContext)
            case IfThenElse(e, s1, s2) =>
                val jIf = body._if(translateExpr(e, translationContext, localContext))
                translateBody(jIf._then(), s1, translationContext, localContext)
                translateBody(jIf._else(), s2, translationContext, localContext)

            case TryCatch(s1, s2) =>
                val jTry = body._try()
                val jCatch = jTry._catch(model.ref("RuntimeException"))
                translateBody(jTry.body(), s1, translationContext, localContext)
                translateBody(jCatch.body(), s2, translationContext, localContext)

            case Switch(e, cases) =>
                val h :: remainingCases = cases
                val jEx = translateExpr(e, translationContext, localContext)
                val eqState = (s: String) =>
                    // TODO
                    /* somewhat of a bad workaround, but the alternative involves knowing the
                     * type of the expression jEx: in general, this requires an analysis
                     * to link references to declarations */
                    JExpr.invoke(jEx, "getState").invoke("toString").invoke("equals").arg(JExpr.lit(s))
                val jIf = body._if(eqState(h.stateName))
                translateBody(jIf._then(), h.body, translationContext, localContext)

                var jPrev = jIf
                for (_case <- remainingCases) {
                    jPrev = jPrev._elseif(eqState(_case.stateName))
                    translateBody(jPrev._then(), _case.body, translationContext, localContext)
                }
            case LocalInvocation(methName, args) =>
                addArgs(translationContext.invokeTransactionOrFunction(methName),
                        args, translationContext, localContext)
            /* TODO : it's bad that this is a special case */
            case Invocation(This(), methName, args) =>
                addArgs(translationContext.invokeTransactionOrFunction(methName),
                        args, translationContext, localContext)

            case Invocation(e, methName, args) =>
                addArgs(body.invoke(translateExpr(e, translationContext, localContext), methName),
                        args, translationContext, localContext)

            /* all expressions can be statements but no other expressions have a reasonable meaning */
            case _ => ()
        }

        nextContext
    }

    private def translateBody(
                    body: JBlock,
                    statements: Seq[Statement],
                    translationContext: TranslationContext,
                    localContext: Map[String, JVar]): Unit = {
        var nextContext = localContext
        for (st <- statements) {
            nextContext = translateStatement(body, st, translationContext, nextContext)
        }
    }

    private def translateFuncDecl(
                    decl: Func,
                    newClass: JDefinedClass,
                    translationContext: TranslationContext): Unit = {
        val javaRetType = decl.retType match {
            case Some(typ) => resolveType(typ)
            case None => model.VOID
        }
        val meth: JMethod = newClass.method(JMod.PRIVATE, javaRetType, decl.name)

        /* add args to method and collect them in a list */
        val argList: Seq[(String, JVar)] = decl.args.map((arg: VariableDecl) =>
            (arg.varName, meth.param(resolveType(arg.typ), arg.varName))
        )

        /* construct the local context from this list */
        val localContext: immutable.Map[String, JVar] = argList.toMap

        /* add body */
        translateBody(meth.body(), decl.body, translationContext, localContext)
    }
}<|MERGE_RESOLUTION|>--- conflicted
+++ resolved
@@ -1572,10 +1572,6 @@
                 addArgs(JExpr._new(model.ref(name)), args, translationContext, localContext)
             case Parent() => assert(false, "Parents should not exist in code generation"); JExpr._null()
             case Disown(e) => recurse(e)
-<<<<<<< HEAD
-            case OwnershipTransfer(e) => recurse(e) // assert(false, "OwnershipTransfer may be removed in the future."); JExpr._null()
-=======
->>>>>>> a81d87ca
             case StateInitializer(stateName, fieldName) => JExpr.ref(stateInitializationVariableName(stateName._1, fieldName._1))
         }
     }
