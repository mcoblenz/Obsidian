--- conflicted
+++ resolved
@@ -949,8 +949,7 @@
         val name = "new_" + mainConstr.name
 
         val newDispatcher = newClass.method(JMod.PRIVATE, model.VOID, name)
-        newDispatcher._throws(model.directClass("com.google.protobuf.InvalidProtocolBufferException"))
-        newDispatcher._throws(model.directClass("edu.cmu.cs.obsidian.chaincode.ObsidianRevertException"))
+        addTransactionExceptions(newDispatcher, translationContext)
 
         /* add args to method and collect them in a list */
         val argList: Seq[(String, JVar)] = mainArgs.map((arg: VariableDeclWithSpec) =>
@@ -1037,8 +1036,7 @@
         // -----------------------------------------------------------------------------
         // Also generate a constructor that calls the new_ method that we just generated.
         val constructor = newClass.constructor(JMod.PUBLIC)
-        constructor._throws(model.directClass("edu.cmu.cs.obsidian.chaincode.ObsidianRevertException"))
-        constructor._throws(model.directClass("com.google.protobuf.InvalidProtocolBufferException"))
+        addTransactionExceptions(constructor, translationContext)
 
         val invocation = constructor.body().invoke(name)
 
@@ -2374,91 +2372,7 @@
         }
     }
 
-<<<<<<< HEAD
     private def generateConstructorReturnsOwnedReference(newClass: JDefinedClass): Unit = {
-=======
-
-    /* Constructors are mapped to "new_" methods because we need to
-     *separate initialization (which may occur via deserialization) from construction.
-     * However, for non-top-level contracts, we want to be able to invoke the constructor as a
-     * regular constructor.
-     *
-     * Because we don't know whether this class will be instantiated at runtime (as opposed to at deployment),
-     * we generate both versions for all contracts.
-     */
-    private def translateConstructor(
-                                        c: Constructor,
-                                        newClass: JDefinedClass,
-                                        translationContext: TranslationContext,
-                                        aContract: Contract) = {
-
-        val methodName = "new_" + newClass.name()
-        var meth = newClass.method(JMod.PRIVATE, model.VOID, methodName)
-        addTransactionExceptions(meth, translationContext)
-
-        /* add args to method and collect them in a list */
-        val argList: Seq[(String, JVar)] = c.args.map((arg: VariableDeclWithSpec) =>
-            (arg.varName, meth.param(resolveType(arg.typIn, table), arg.varName))
-        )
-
-        // We need to pass in a stub as well since we might need
-        // to deserialize some objects in here (for example, if we call a method on a parameter
-        // that returns a property of one of its child objects which isn't yet loaded)
-        meth.param(model.directClass("edu.cmu.cs.obsidian.chaincode.SerializationState"), serializationParamName)
-
-
-        /* construct the local context from this list */
-        val localContext: immutable.Map[String, JVar] = argList.toMap
-
-        /* add body */
-        translateBody(meth.body(), c.body, translationContext, localContext)
-
-        assignNewGUID(newClass, aContract, meth)
-
-        /* When an object is newly created, we always mark it as modified (and loaded). */
-        meth.body().assign(newClass.fields get modifiedFieldName, JExpr.lit(true))
-        meth.body().assign(newClass.fields get modifiedFieldName, JExpr.lit(true))
-        meth.body().assign(newClass.fields get loadedFieldName, JExpr.lit(true))
-
-        // Put the entry in the GUID map so we can find it later.
-        val putEntryInvocation = meth.body().invoke(JExpr.ref(serializationParamName), "putEntry")
-
-        putEntryInvocation.arg(newClass.fields get guidFieldName)
-        putEntryInvocation.arg(JExpr._this())
-
-        // Put the class in the returned object map so we can invoke transaction with -receiver on it
-        target match {
-            case Client(mainContract, _) =>
-                ()
-            case Server(mainContract, _) =>
-                if (translationContext.contract == mainContract) {
-                    val mapReturnedObjectInvocation = meth.body().invoke(JExpr.ref(serializationParamName), "mapReturnedObject")
-                    mapReturnedObjectInvocation.arg(JExpr._this())
-                    mapReturnedObjectInvocation.arg(JExpr.FALSE)
-                }
-        }
-
-        // -----------------------------------------------------------------------------
-        // Also generate a constructor that calls the new_ method that we just generated.
-        val constructor = newClass.constructor(JMod.PUBLIC)
-        addTransactionExceptions(constructor, translationContext)
-
-        val invocation = constructor.body().invoke(methodName)
-
-        /* add args to method and collect them in a list */
-        for (arg <- c.args) {
-            constructor.param(resolveType(arg.typIn, table), arg.varName)
-            invocation.arg(JExpr.ref(arg.varName))
-        }
-
-        constructor.param(model.directClass("edu.cmu.cs.obsidian.chaincode.SerializationState"), serializationParamName)
-        invocation.arg(JExpr.ref(serializationParamName))
-
-        generateConstructorReturnsOwnedReference(newClass, c.resultType.isOwned)
-    }
-
-    private def generateConstructorReturnsOwnedReference(newClass: JDefinedClass, returnsOwned : Boolean): Unit = {
->>>>>>> 819e0382
         val ownedRefMethod = newClass.method(JMod.PUBLIC, model.BOOLEAN, "constructorReturnsOwnedReference")
         ownedRefMethod.annotate(model.ref("Override"))
 
