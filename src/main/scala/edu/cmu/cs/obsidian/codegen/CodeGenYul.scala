package edu.cmu.cs.obsidian.codegen

import java.io.{File, FileWriter}
import java.nio.file.{Files, Path, Paths}
import edu.cmu.cs.obsidian.CompilerOptions
import edu.cmu.cs.obsidian.parser._
import edu.cmu.cs.obsidian.Main.{findMainContract, findMainContractName}
<<<<<<< HEAD
import edu.cmu.cs.obsidian.codegen.Code
import edu.cmu.cs.obsidian.codegen.LiteralKind.number
=======

>>>>>>> bb481c29
import edu.cmu.cs.obsidian.typecheck.ContractType

import scala.collection.immutable.Map

object CodeGenYul extends CodeGenerator {

    // TODO improve this temporary symbol table
    var tempSymbolTable: Map[String, Int] = Map() // map from field identifiers to index in storage
    var tempTableIdx = 0 // counter indicating the next available slot in the table
    var stateIdx = -1    // whether or not there is a state
    var stateEnumMapping: Map[String, Int] = Map() // map from state name to an enum value
    var stateEnumCounter = 0  // counter indicating the next value to assign since we don't knon the total num of states

    def gen(filename: String, srcDir: Path, outputPath: Path, protoDir: Path,
            options: CompilerOptions, checkedTable: SymbolTable, transformedTable: SymbolTable): Boolean = {
        // extract ast and find main contract
        val ast = checkedTable.ast
        val mainContractOption = findMainContract(ast)
        if (mainContractOption.isEmpty) {
            throw new RuntimeException("No main contract found")
        }
        val mainName = findMainContractName(ast)
        // prepare finalOutputPath
        val finalOutputPath = options.outputPath match {
            case Some(p) =>
                Paths.get(p).resolve(mainName)
            case None =>
                Paths.get(mainName)
        }
        // translate from obsidian AST to yul AST
        val translated_obj = translateProgram(ast)
        // generate yul string from yul AST
        val s = translated_obj.yulString()
        // write string to output file
        // currently it's created in the Obsidian directory; this may need to be changed, based on desired destination
        Files.createDirectories(finalOutputPath)
        val writer = new FileWriter(new File(finalOutputPath.toString(), translated_obj.name + ".yul"))
        writer.write(s)
        writer.flush()
        true
    }

    def translateProgram(program: Program): YulObject = {
        // translate main contract
        val mainContractOption = findMainContract(program)
        if (mainContractOption.isEmpty) {
            throw new RuntimeException("No main contract found")
        }
        val mainContract = mainContractOption.get
        val main_contract_ast = mainContract match {
            case obsContract: ObsidianContractImpl => translateContract(obsContract)
            case _ => throw new RuntimeException("Java contract not supported in yul translation")
        }

        // TODO ignore imports, data for now
        // translate other contracts (if any) and add them to the subObjects
        var new_subObjects: Seq[YulObject] = main_contract_ast.subObjects
        for (c <- program.contracts) {
            c match {
                case obsContract: ObsidianContractImpl =>
                    if (!c.modifiers.contains(IsMain())) { // if not main contract
                        // this is a top level contract object
                        // note: interfaces are not translated;
                        // TODO detect an extra contract named "Contract", skip that as a temporary fix
                        if (c.name != ContractType.topContractName) {
                            new_subObjects = main_contract_ast.subObjects :+ translateContract(obsContract)
                        }
                    }
                case _: JavaFFIContractImpl =>
                    throw new RuntimeException("Java contract not supported in yul translation")
            }
        }

        YulObject(main_contract_ast.name, main_contract_ast.code, new_subObjects, main_contract_ast.data)
    }

    def translateContract(contract: ObsidianContractImpl): YulObject = {
        var subObjects: Seq[YulObject] = Seq()
        var statement_seq_deploy: Seq[YulStatement] = Seq()
        var statement_seq_runtime: Seq[YulStatement] = Seq()

        // memory init
        val freeMemPointer = 64 // 0x40: currently allocated memory size (aka. free memory pointer)
        val firstFreeMem = 128 //  0x80: first byte in memory not reserved for special usages
        // the free memory pointer points to 0x80 initially
        val initExpr = FunctionCall(
            Identifier("mstore"),
            Seq(Literal(LiteralKind.number, freeMemPointer.toString(), "int"),Literal(LiteralKind.number, firstFreeMem.toString(), "int")))
        statement_seq_deploy = statement_seq_deploy :+ ExpressionStatement(initExpr)
        statement_seq_runtime = statement_seq_runtime :+ ExpressionStatement(initExpr)

        // callValueCheck: TODO unimplemented
        // it checks for the wei sent together with the current call and revert if that's non zero.
        // if callvalue() { revert(0, 0) }

        // translate declarations
        for (d <- contract.declarations) {
            val (deploy_seq, runtime_seq) = translateDeclaration(d)
            statement_seq_deploy = statement_seq_deploy ++ deploy_seq
            statement_seq_runtime = statement_seq_runtime ++ runtime_seq
        }

        // this creates valid output for the empty obsidian contract and ends up being dead code if
        // there's anything else that returns ever.
        val retExpr = FunctionCall(
            Identifier("return"),
            Seq(Literal(LiteralKind.number,"0","int"),Literal(LiteralKind.number,"0","int"))
        )
        statement_seq_deploy = statement_seq_deploy :+ ExpressionStatement(retExpr)
        statement_seq_runtime = statement_seq_runtime :+ ExpressionStatement(retExpr)

        // create runtime object
        val runtime_name = contract.name + "_deployed"
        val runtime_obj = YulObject(runtime_name, Code(Block(statement_seq_runtime)), Seq(), Seq())
        subObjects = runtime_obj +: subObjects

        YulObject(contract.name, Code(Block(statement_seq_deploy)), subObjects, Seq())
    }

    // return statements that go to deploy object, and statements that go to runtime object
    def translateDeclaration(declaration: Declaration): (Seq[YulStatement], Seq[YulStatement]) = {
        declaration match {
            case f: Field => (Seq(), translateField(f))
            case t: Transaction =>
                (Seq(), translateTransaction(t))
            case s: State =>
                (Seq(), translateState(s))
            case c: ObsidianContractImpl =>
                assert(false, "TODO")
                (Seq(), Seq())
            case c: JavaFFIContractImpl =>
                assert(assertion = false, "Java contracts not supported in Yul translation")
                (Seq(), Seq())
            case c: Constructor =>
                (translateConstructor(c), Seq())
            case t: TypeDecl =>
                assert(false, "TODO")
                (Seq(), Seq())
            // This should never be hit.
            case _ =>
                assert(false, "Translating unexpected declaration: " + declaration)
                (Seq(), Seq())
        }
    }

    def translateField(field: Field): Seq[YulStatement] = {
        // Reserve a slot in the storage by assigning a index in the symbol table
        // since field declaration has not yet be assigned, there is no need to do sstore
        tempSymbolTable += field.name -> tempTableIdx
        tempTableIdx += 1
        Seq()
    }

    def translateState(s: State): Seq[YulStatement] = {
        if (stateIdx == -1){
            stateIdx = tempTableIdx
            tempTableIdx += 1
        }
        // add state name to enum value mapping
        stateEnumMapping += s.name -> stateEnumCounter
        stateEnumCounter += 1

        Seq()
    }

    def translateConstructor(constructor: Constructor): Seq[YulStatement] = {
        val extractTypeName: (VariableDeclWithSpec) => TypedName = (v => TypedName(v.varName, mapObsTypeToABI(v.typIn.toString())) )
        val parameters: Seq[TypedName] = (constructor.args).map[TypedName](extractTypeName)
        var body: Seq[YulStatement] =Seq()
        for (s <- constructor.body){
            body = body ++ translateStatement(s)
        }
        val deployExpr = FunctionCall(
            Identifier("constructor_"+constructor.name), // TODO change how to find constructor function name after adding randomized suffix/prefix
            Seq()) // TODO constructor params not implemented

        Seq(ExpressionStatement(deployExpr),
            FunctionDefinition(
                "constructor_"+constructor.name, // TODO rename transaction name (by adding prefix/suffix)
                parameters,
                Seq(),
                Block(body)))
    }

    // TODO unimplemented; hardcode to uint256 for now
    def mapObsTypeToABI(ntype: String) = {
        "uint256"
    }

    def translateTransaction(transaction: Transaction): Seq[YulStatement] = {
        val f: (VariableDeclWithSpec) => TypedName = v => TypedName(v.varName, mapObsTypeToABI(v.typIn.toString()))
        val parameters: Seq[TypedName] = transaction.args.map[TypedName](f)

        val ret: Seq[TypedName] =
            if (transaction.retType.isEmpty) {
                Seq()
            } else { // TODO hard code return variable name now, need a special naming convention to avoid collisions
                Seq(TypedName("retValTempName", mapObsTypeToABI(transaction.retType.get.toString())) )
            }

        var body: Seq[YulStatement] = Seq()
        for (s <- transaction.body){
            body = body ++ translateStatement(s)
        }

        Seq(FunctionDefinition(
            transaction.name, // TODO rename transaction name (by adding prefix/suffix)
            parameters,
            ret,
            Block(body)))
    }

    def translateStatement(s: Statement): Seq[YulStatement] = {
        s match {
            case Return() =>
                Seq()
            case ReturnExpr(e) =>
                translateExpr(e)
            case Assignment(assignTo, e) =>
                assignTo match {
                    // TODO only support int/int256 now
                    case ReferenceIdentifier(x) =>
                        val idx = tempSymbolTable(x)
                        val value = e match {
                            case NumLiteral(v) => v
                            case _ =>
                                assert(false, "TODO")
                                0
                        }
                        val expr = FunctionCall(Identifier("sstore"), Seq(Literal(LiteralKind.number, idx.toString(), "int"),Literal(LiteralKind.number, value.toString(), "int")))
                        Seq(ExpressionStatement(expr))
                    case _ =>
                        assert(false, "TODO")
                        Seq()
                }

            case _ =>
                assert(false, "TODO")
                Seq()

        }
    }

    def translateExpr(e: Expression): Seq[YulStatement] = {
        e match {
            case ReferenceIdentifier(x) =>
                val idx = tempSymbolTable(x)
                val expr = FunctionCall(Identifier("sload"), Seq(Literal(LiteralKind.number, idx.toString(), "int")))
                Seq(ExpressionStatement(expr))
            case NumLiteral(n) =>
                // we compile to int, which is s256 in yul
                Seq(ExpressionStatement(Literal(LiteralKind.number,n.toString(),"int")))
            case _ =>
<<<<<<< HEAD
                assert(false, "TODO: translation of " + e.toString() + " is not implemented")
=======
                assert(false, "TODO: " + e.toString())
>>>>>>> bb481c29
                Seq() // TODO unimplemented
        }
    }
}

// Yulstring
// document scope class relation to mustache
// temporary function, not designed for a full recursive walk through of the object
class ObjScope(obj: YulObject) {
    class Func(val code: String){}
    class Case(val hash: String){}
    class Call(val call: String){}

    // TODO unimplemented; hardcode to uint256 for now
    def mapObsTypeToABI(ntype: String): String = {
        "uint256"
    }

    // TODO unimplemented; hardcode for now; bouncycastle library may be helpful
    def keccak256(s: String): String = {
        "0x70a08231"
    }

    def hashFunction(f: FunctionDefinition): String = {
        var strRep: String = f.name + "("
        for (p <- f.parameters){
            strRep = strRep + mapObsTypeToABI(p.ntype)
        }
        strRep = strRep + ")"
        keccak256(strRep)
        // TODO truncate and keep the first 4 bytes
    }

    val mainContractName: String = obj.name
    val creationObject: String = mainContractName
    val runtimeObject: String = mainContractName + "_deployed"
    var runtimeFunctionArray: Array[Func] = Array[Func]()
    var deployFunctionArray: Array[Func] = Array[Func]()
    var dispatch = false
    var dispatchArray: Array[Case] = Array[Case]()
    var deployCall: Array[Call] = Array[Call]()
    var memoryInitRuntime: String = ""

    for (s <- obj.code.block.statements) {
        s match {
            case f: FunctionDefinition => deployFunctionArray = deployFunctionArray :+ new Func(yulString.yulFunctionDefString(f))
            case e: ExpressionStatement =>
                e.expression match {
                    case f: FunctionCall => deployCall = deployCall :+ new Call(yulString.yulFunctionCallString(f))
                    case _ => () // TODO unimplemented
                }
            case _ => () // TODO unimplemented
        }
    }

    for (sub <- obj.subObjects) { // TODO separate runtime object out as a module
        for (s <- sub.code.block.statements) { // temporary fix due to issue above
            s match {
                case f: FunctionDefinition => {
                    dispatch = true
                    val code = f.yulFunctionDefString()
                    runtimeFunctionArray = runtimeFunctionArray :+ new Func(code)
                    dispatchArray = dispatchArray :+ new Case(hashFunction(f))
                }
                case e: ExpressionStatement =>
                    e.expression match {
                        case f: FunctionCall => memoryInitRuntime = f.yulFunctionCallString()
                        case _ =>
                            assert(false, "TODO")
                            () // TODO unimplemented
                    }
                case _ => ()
            }
        }
    }
    def deploy(): Array[Call] = deployCall
    def deployFunctions(): Array[Func] = deployFunctionArray
    def runtimeFunctions(): Array[Func] = runtimeFunctionArray
    def dispatchCase(): Array[Case] = dispatchArray

}

// TODO need to fix indentation of the output
class FuncScope(f: FunctionDefinition) {
    class Param(val name: String){}
    class Body(val code: String){}

    val functionName: String = f.name
    val arg0: String = if (f.parameters.nonEmpty) {f.parameters.head.name} else {""}
    var argRest: Array[Param] = Array[Param]()
    if (f.parameters.length > 1){
        var first  = true
        for (p <- f.parameters){
            if (first) {
                first = false
            }
            else {
                argRest = argRest :+ new Param(p.name)
            }
        }
    }
    // construct body
    var codeBody: Array[Body] = Array[Body]()
    for (s <- f.body.statements){
        s match {
            case ExpressionStatement(e) =>
                e match {
                    case func: FunctionCall =>
                        codeBody = codeBody :+ new Body(func.yulFunctionCallString())
                    case litn : Literal =>
                        codeBody = codeBody :+ new Body(litn.value.toString())
                }
            case _ => ()
        }
    }
    // TODO assume only one return variable for now
    var hasRetVal = false
    var retParams = ""
    if (f.returnVariables.nonEmpty){
        hasRetVal = true
        retParams = f.returnVariables.apply(0).name
    }
    def params(): Array[Param] = argRest
    def body(): Array[Body] = codeBody
}<|MERGE_RESOLUTION|>--- conflicted
+++ resolved
@@ -5,12 +5,6 @@
 import edu.cmu.cs.obsidian.CompilerOptions
 import edu.cmu.cs.obsidian.parser._
 import edu.cmu.cs.obsidian.Main.{findMainContract, findMainContractName}
-<<<<<<< HEAD
-import edu.cmu.cs.obsidian.codegen.Code
-import edu.cmu.cs.obsidian.codegen.LiteralKind.number
-=======
-
->>>>>>> bb481c29
 import edu.cmu.cs.obsidian.typecheck.ContractType
 
 import scala.collection.immutable.Map
@@ -264,11 +258,7 @@
                 // we compile to int, which is s256 in yul
                 Seq(ExpressionStatement(Literal(LiteralKind.number,n.toString(),"int")))
             case _ =>
-<<<<<<< HEAD
                 assert(false, "TODO: translation of " + e.toString() + " is not implemented")
-=======
-                assert(false, "TODO: " + e.toString())
->>>>>>> bb481c29
                 Seq() // TODO unimplemented
         }
     }
