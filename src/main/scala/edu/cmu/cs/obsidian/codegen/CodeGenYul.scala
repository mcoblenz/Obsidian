package edu.cmu.cs.obsidian.codegen

import edu.cmu.cs.obsidian.CompilerOptions
import edu.cmu.cs.obsidian.codegen.LiteralKind.LiteralKind

import java.io.{File, FileWriter}
import java.nio.file.{Files, Path, Paths}
// note: some constructor names collide with edu.cmu.cs.obsidian.codegen.
// in those places we use the fully qualified name
import edu.cmu.cs.obsidian.Main.{findMainContract, findMainContractName}
import edu.cmu.cs.obsidian.codegen.Util._
import edu.cmu.cs.obsidian.parser._
import edu.cmu.cs.obsidian.typecheck.ContractType

import scala.collection.immutable.Map

object CodeGenYul extends CodeGenerator {

    // TODO improve this temporary symbol table
    var tempSymbolTable: Map[String, Int] = Map() // map from field identifiers to index in storage
    var tempTableIdx: Int = 0 // counter indicating the next available slot in the table
    var stateIdx: Int = -1 // whether or not there is a state
    var stateEnumMapping: Map[String, Int] = Map() // map from state name to an enum value
    var stateEnumCounter: Int = 0 // counter indicating the next value to assign since we don't know the total num of states

    // we generate new temporary variables with a little bit of global state; i am making the
    // implicit assumption that nothing except nextTemp will modify the contents of tempCnt, even
    // though that is not enforced statically.
    var tempCnt: Int = 0

    def nextTemp(): Identifier = {
        tempCnt = tempCnt + 1
        Identifier(name = s"_tmp_${tempCnt.toString}") //todo: better naming convention?
    }

    def gen(filename: String, srcDir: Path, outputPath: Path, protoDir: Path,
            options: CompilerOptions, checkedTable: SymbolTable, transformedTable: SymbolTable): Boolean = {
        // extract ast and find main contract
        val ast = checkedTable.ast
        val mainContractOption = findMainContract(ast)
        if (mainContractOption.isEmpty) {
            throw new RuntimeException("No main contract found")
        }
        val mainName = findMainContractName(ast)
        // prepare finalOutputPath
        val finalOutputPath = options.outputPath match {
            case Some(p) =>
                Paths.get(p).resolve(mainName)
            case None =>
                Paths.get(mainName)
        }
        // translate from obsidian AST to yul AST
        val translated_obj = translateProgram(ast)
        // generate yul string from yul AST
        val s = translated_obj.yulString()
        // write string to output file
        // currently it's created in the Obsidian directory; this may need to be changed, based on desired destination
        Files.createDirectories(finalOutputPath)
        val writer = new FileWriter(new File(finalOutputPath.toString, translated_obj.name + ".yul"))
        writer.write(s)
        writer.flush()
        true
    }

    def translateProgram(program: Program): YulObject = {
        // translate main contract, or fail if none is found or only a java contract is present
        val main_contract_ast: YulObject =
            findMainContract(program) match {
                case Some(p) => p match {
                    case c@ObsidianContractImpl(_, _, _, _, _, _, _, _) => translateContract(c)
                    case JavaFFIContractImpl(_, _, _, _, _) =>
                        throw new RuntimeException("Java contract not supported in yul translation")
                }
                case None => throw new RuntimeException("No main contract found")
            }

        // TODO ignore imports, data for now
        // translate other contracts (if any) and add them to the subObjects
        var new_subObjects: Seq[YulObject] = main_contract_ast.subobjects
        for (c <- program.contracts) {
            c match {
                case obsContract: ObsidianContractImpl =>
                    if (!c.modifiers.contains(IsMain())) { // if not main contract
                        // this is a top level contract object
                        // note: interfaces are not translated;
                        // TODO detect an extra contract named "Contract", skip that as a temporary fix
                        if (c.name != ContractType.topContractName) {
                            new_subObjects = main_contract_ast.subobjects :+ translateContract(obsContract)
                        }
                    }
                case _: JavaFFIContractImpl =>
                    throw new RuntimeException("Java contract not supported in yul translation")
            }
        }

        YulObject(main_contract_ast.name, main_contract_ast.code, new_subObjects, main_contract_ast.data)
    }

    def translateContract(contract: ObsidianContractImpl): YulObject = {
        var subObjects: Seq[YulObject] = Seq()
        var statement_seq_deploy: Seq[YulStatement] = Seq()
        var statement_seq_runtime: Seq[YulStatement] = Seq()

        // memory init
        val freeMemPointer = 64 // 0x40: currently allocated memory size (aka. free memory pointer)
        val firstFreeMem = 128 //  0x80: first byte in memory not reserved for special usages
        // the free memory pointer points to 0x80 initially
        val initExpr = FunctionCall(Identifier("mstore"), Seq(ilit(freeMemPointer), ilit(firstFreeMem)))
        statement_seq_deploy = statement_seq_deploy :+ ExpressionStatement(initExpr)
        statement_seq_runtime = statement_seq_runtime :+ ExpressionStatement(initExpr) //todo add `:+ ExpressionStatement(callvaluecheck)` here, fix what breaks

        // translate declarations
        for (d <- contract.declarations) {
            val (deploy_seq, runtime_seq) = translateDeclaration(d)
            statement_seq_deploy = statement_seq_deploy ++ deploy_seq
            statement_seq_runtime = statement_seq_runtime ++ runtime_seq
        }

        // create runtime object
        val runtime_name = contract.name + "_deployed"
        val runtime_obj = YulObject(runtime_name, Code(Block(statement_seq_runtime)), Seq(), Seq())
        subObjects = runtime_obj +: subObjects

        YulObject(contract.name, Code(Block(statement_seq_deploy)), subObjects, Seq())
    }

    // return statements that go to deploy object, and statements that go to runtime object
    def translateDeclaration(declaration: Declaration): (Seq[YulStatement], Seq[YulStatement]) = {
        declaration match {
            case f: Field => (Seq(), translateField(f))
            case t: Transaction =>
                (Seq(), translateTransaction(t))
            case s: State =>
                (Seq(), translateState(s))
            case c: ObsidianContractImpl =>
                assert(assertion = false, "TODO")
                (Seq(), Seq())
            case _: JavaFFIContractImpl =>
                assert(assertion = false, "Java contracts not supported in Yul translation")
                (Seq(), Seq())
            case c: Constructor =>
                (translateConstructor(c), Seq())
            case t: TypeDecl =>
                assert(assertion = false, "TODO")
                (Seq(), Seq())
            // This should never be hit.
            case _ =>
                assert(assertion = false, "Translating unexpected declaration: " + declaration)
                (Seq(), Seq())
        }
    }

    def translateField(f: Field): Seq[YulStatement] = {
        // Reserve a slot in the storage by assigning a index in the symbol table
        // since field declaration has not yet be assigned, there is no need to do sstore
        tempSymbolTable += f.name -> tempTableIdx
        tempTableIdx += 1
        Seq() // TODO: do we really mean to always return the empty sequence?
    }

    def translateState(s: State): Seq[YulStatement] = {
        if (stateIdx == -1) {
            stateIdx = tempTableIdx
            tempTableIdx += 1
        }
        // add state name to enum value mapping
        stateEnumMapping += s.name -> stateEnumCounter
        stateEnumCounter += 1

        Seq() // TODO: do we really mean to always return the empty sequence?
    }

    def translateConstructor(constructor: Constructor): Seq[YulStatement] = {
        val new_name: String = "constructor_" + constructor.name
        val deployExpr = FunctionCall(
            Identifier(new_name), // TODO change how to find constructor function name after adding randomized suffix/prefix
            Seq()) // TODO constructor params not implemented

        Seq(ExpressionStatement(deployExpr),
            FunctionDefinition(
                new_name, // TODO rename transaction name (by adding prefix/suffix) iev: this seems to be done already
                constructor.args.map(v => TypedName(v.varName, mapObsTypeToABI(v.typIn.toString))),
                Seq(), //todo/iev: why is this always empty?
                Block(constructor.body.flatMap((s: Statement) => translateStatement(s))))) //todo iev temp vars: likely a hack to work around something wrong
    }

    def translateTransaction(transaction: Transaction): Seq[YulStatement] = {
        val ret: Seq[TypedName] =
            if (transaction.retType.isEmpty) {
                Seq()
            } else { // TODO hard code return variable name now, need a special naming convention to avoid collisions
                Seq(TypedName("retValTempName", mapObsTypeToABI(transaction.retType.get.toString)))
            }

        Seq(FunctionDefinition(
            transaction.name, // TODO rename transaction name (by adding prefix/suffix)
            transaction.args.map(v => TypedName(v.varName, mapObsTypeToABI(v.typIn.toString))),
            ret,
            Block(transaction.body.flatMap((s: Statement) => translateStatement(s))))) //todo iev temp vars: likely a hack to work around something wrong
    }

    def translateStatement(s: Statement): Seq[YulStatement] = {
        s match {
            case Return() =>
                Seq(Leave())
            case ReturnExpr(e) =>
                // we need to allocate some space in some form of memory and put e there
                assert(assertion = false, "TODO: returning a value not implemented")
                Seq()
            case Assignment(assignTo, e) =>
                assignTo match {
                    case ReferenceIdentifier(x) =>
                        val kind: LiteralKind = e match {
                            case NumLiteral(_) => LiteralKind.number
                            case TrueLiteral() => LiteralKind.boolean
                            case FalseLiteral() => LiteralKind.boolean
                            case l =>
                                assert(assertion = false, "TODO: unimplemented translate assignment case: " + l.toString)
                                LiteralKind.number
                        }
                        Seq(ExpressionStatement(FunctionCall(Identifier("sstore"),
                            Seq(ilit(tempSymbolTable(x)), Literal(kind, e.toString, kind.toString)))))
                    case e =>
                        assert(assertion = false, "TODO: translate assignment case" + e.toString)
                        Seq()
                }
            case IfThenElse(scrutinee, pos, neg) =>
                val id = nextTemp()
                val scrutinee_yul: Seq[YulStatement] = translateExpr(id, scrutinee)
                val pos_yul: Seq[YulStatement] = pos.flatMap(s => translateStatement(s)) // todo iev be careful here this might be wrong
                val neg_yul: Seq[YulStatement] = neg.flatMap(s => translateStatement(s))
                scrutinee_yul ++ Seq(edu.cmu.cs.obsidian.codegen.Switch(id, Seq(Case(true_lit, Block(pos_yul)),
                    Case(false_lit, Block(neg_yul)))))
            case e: Expression => translateExpr(nextTemp(), e)
            case VariableDecl(typ, varName) =>
                assert(assertion = false, s"TODO: translateStatement unimplemented for ${s.toString}")
                Seq()
            case VariableDeclWithInit(typ, varName, e) =>
                assert(assertion = false, s"TODO: translateStatement unimplemented for ${s.toString}")
                Seq()
            case VariableDeclWithSpec(typIn, typOut, varName) =>
                assert(assertion = false, s"TODO: translateStatement unimplemented for ${s.toString}")
                Seq()
            case Transition(newStateName, updates, thisPermission) =>
                assert(assertion = false, s"TODO: translateStatement unimplemented for ${s.toString}")
                Seq()
            case Revert(maybeExpr) =>
                assert(assertion = false, s"TODO: translateStatement unimplemented for ${s.toString}")
                Seq()
            case If(eCond, s) =>
                assert(assertion = false, s"TODO: translateStatement unimplemented for ${s.toString}")
                Seq()
            case IfInState(e, ePerm, typeState, s1, s2) =>
                assert(assertion = false, s"TODO: translateStatement unimplemented for ${s.toString}")
                Seq()
            case TryCatch(s1, s2) =>
                assert(assertion = false, s"TODO: translateStatement unimplemented for ${s.toString}")
                Seq()
            case Switch(e, cases) =>
                assert(assertion = false, s"TODO: translateStatement unimplemented for ${s.toString}")
                Seq()
            case StaticAssert(expr, typeState) =>
                assert(assertion = false, s"TODO: translateStatement unimplemented for ${s.toString}")
                Seq()
        }
    }

    def translateExpr(retvar: Identifier, e: Expression): Seq[YulStatement] = {
        e match {
            case e: AtomicExpression =>
                e match {
                    case ReferenceIdentifier(x) =>
                        store_then_ret(retvar, FunctionCall(Identifier("sload"), Seq(ilit(tempSymbolTable(x)))))
                    case NumLiteral(n) =>
                        store_then_ret(retvar, ilit(n))
                    case StringLiteral(value) =>
                        assert(assertion = false, "TODO: translation of " + e.toString + " is not implemented")
                        Seq()
                    case TrueLiteral() =>
                        store_then_ret(retvar, true_lit)
                    case FalseLiteral() =>
                        store_then_ret(retvar, false_lit)
                    case This() =>
                        assert(assertion = false, "TODO: translation of " + e.toString + " is not implemented")
                        Seq()
                    case Parent() =>
                        assert(assertion = false, "TODO: translation of " + e.toString + " is not implemented")
                        Seq()
                }
            case e: UnaryExpression =>
                e match {
                    case LogicalNegation(e) =>
                        assert(assertion = false, "TODO: translation of " + e.toString + " is not implemented")
                        Seq()
                    case Negate(e) =>
                        assert(assertion = false, "TODO: translation of " + e.toString + " is not implemented")
                        Seq()
                    case Dereference(e, f) =>
                        assert(assertion = false, "TODO: translation of " + e.toString + " is not implemented")
                        Seq()
                    case Disown(e) =>
                        assert(assertion = false, "TODO: translation of " + e.toString + " is not implemented")
                        Seq()
                }
            case e: BinaryExpression =>
                e match {
                    case Conjunction(e1, e2) =>
                        assert(assertion = false, "TODO: translation of " + e.toString + " is not implemented")
                        Seq()
                    case Disjunction(e1, e2) =>
                        assert(assertion = false, "TODO: translation of " + e.toString + " is not implemented")
                        Seq()
                    case Add(e1, e2) =>
<<<<<<< HEAD
                        (translateExpr(e1), translateExpr(e2)) match {
                            case (ExpressionStatement(e1_y), ExpressionStatement(e2_y)) =>
                                Seq(ExpressionStatement(binary("add", e1_y, e2_y)))
                            case _ =>
                                assert(assertion = false, s"addition of expressions that expand to anything other than expressions is not supported: ${e.toString}")
                                Seq()
                        }
=======
                        val e1_id = nextTemp()
                        val e2_id = nextTemp()
                        translateExpr(e1_id, e1) ++ translateExpr(e2_id, e2) ++ store_then_ret(retvar, binary("add", e1_id, e2_id))
>>>>>>> 871e4039
                    case StringConcat(e1, e2) =>
                        assert(assertion = false, "TODO: translation of " + e.toString + " is not implemented")
                        Seq()
                    case Subtract(e1, e2) =>
                        assert(assertion = false, "TODO: translation of " + e.toString + " is not implemented")
                        Seq()
                    case Divide(e1, e2) =>
                        assert(assertion = false, "TODO: translation of " + e.toString + " is not implemented")
                        Seq()
                    case Multiply(e1, e2) =>
                        assert(assertion = false, "TODO: translation of " + e.toString + " is not implemented")
                        Seq()
                    case Mod(e1, e2) =>
                        assert(assertion = false, "TODO: translation of " + e.toString + " is not implemented")
                        Seq()
                    case Equals(e1, e2) =>
                        assert(assertion = false, "TODO: translation of " + e.toString + " is not implemented")
                        Seq()
                    case GreaterThan(e1, e2) =>
                        assert(assertion = false, "TODO: translation of " + e.toString + " is not implemented")
                        Seq()
                    case GreaterThanOrEquals(e1, e2) =>
                        assert(assertion = false, "TODO: translation of " + e.toString + " is not implemented")
                        Seq()
                    case LessThan(e1, e2) =>
                        assert(assertion = false, "TODO: translation of " + e.toString + " is not implemented")
                        Seq()
                    case LessThanOrEquals(e1, e2) =>
                        assert(assertion = false, "TODO: translation of " + e.toString + " is not implemented")
                        Seq()
                    case NotEquals(e1, e2) =>
                        assert(assertion = false, "TODO: translation of " + e.toString + " is not implemented")
                        Seq()
                }
            case e@LocalInvocation(name, genericParams, params, args) =>
                //val expr = FunctionCall(Identifier(name),args.map(x => translateExpr(e) match)) // todo iev working here
                Seq()
            case Invocation(recipient, genericParams, params, name, args, isFFIInvocation) =>
                assert(assertion = false, "TODO: translation of " + e.toString + " is not implemented")
                Seq()
            case Construction(contractType, args, isFFIInvocation) =>
                assert(assertion = false, "TODO: translation of " + e.toString + " is not implemented")
                Seq()
            case StateInitializer(stateName, fieldName) =>
                assert(assertion = false, "TODO: translation of " + e.toString + " is not implemented")
                Seq()
        }
    }
}<|MERGE_RESOLUTION|>--- conflicted
+++ resolved
@@ -311,19 +311,9 @@
                         assert(assertion = false, "TODO: translation of " + e.toString + " is not implemented")
                         Seq()
                     case Add(e1, e2) =>
-<<<<<<< HEAD
-                        (translateExpr(e1), translateExpr(e2)) match {
-                            case (ExpressionStatement(e1_y), ExpressionStatement(e2_y)) =>
-                                Seq(ExpressionStatement(binary("add", e1_y, e2_y)))
-                            case _ =>
-                                assert(assertion = false, s"addition of expressions that expand to anything other than expressions is not supported: ${e.toString}")
-                                Seq()
-                        }
-=======
                         val e1_id = nextTemp()
                         val e2_id = nextTemp()
                         translateExpr(e1_id, e1) ++ translateExpr(e2_id, e2) ++ store_then_ret(retvar, binary("add", e1_id, e2_id))
->>>>>>> 871e4039
                     case StringConcat(e1, e2) =>
                         assert(assertion = false, "TODO: translation of " + e.toString + " is not implemented")
                         Seq()
