--- conflicted
+++ resolved
@@ -8,11 +8,7 @@
 import edu.cmu.cs.obsidian.Main.{findMainContract, findMainContractName}
 import edu.cmu.cs.obsidian.codegen.Code
 import jdk.nashorn.internal.runtime.FunctionScope
-<<<<<<< HEAD
-
-=======
-import edu.cmu.cs.obsidian.codegen.yulString
->>>>>>> 697533df
+
 import edu.cmu.cs.obsidian.typecheck.ContractType
 
 import scala.collection.immutable.Map
@@ -20,19 +16,11 @@
 object CodeGenYul extends CodeGenerator {
 
     // TODO improve this temporary symbol table
-<<<<<<< HEAD
     var tempSymbolTable: Map[String, Int] = Map() // map from field identifiers to index in storage
     var tempTableIdx = 0 // counter indicating the next available slot in the table
     var stateIdx = -1    // whether or not there is a state
     var stateEnumMapping: Map[String, Int] = Map() // map from state name to an enum value
     var stateEnumCounter = 0  // counter indicating the next value to assign since we don't knon the total num of states
-=======
-    var temp_symbol_table: Map[String, Int] = Map() // map from field identifiers to index in storage
-    var temp_table_idx = 0
-    var state_idx = -1
-    var state_enum_mapping: Map[String, Int] = Map() // map from state name to an enum value
-    var state_enum_counter = 0
->>>>>>> 697533df
 
     def gen(filename: String, srcDir: Path, outputPath: Path, protoDir: Path,
             options: CompilerOptions, checkedTable: SymbolTable, transformedTable: SymbolTable): Boolean = {
@@ -53,11 +41,7 @@
         // translate from obsidian AST to yul AST
         val translated_obj = translateProgram(ast)
         // generate yul string from yul AST
-<<<<<<< HEAD
         val s = translated_obj.yulString()
-=======
-        val s = yulString.yulString(translated_obj)
->>>>>>> 697533df
         // write string to output file
         // currently it's created in the Obsidian directory; this may need to be changed, based on desired destination
         Files.createDirectories(finalOutputPath)
@@ -86,14 +70,9 @@
             c match {
                 case obsContract: ObsidianContractImpl =>
                     if (!c.modifiers.contains(IsMain())) { // if not main contract
-<<<<<<< HEAD
                         // this is a top level contract object
-                        // note: interface are not translated;
+                        // note: interfaces are not translated;
                         // TODO detect an extra contract named "Contract", skip that as a temporary fix
-                        // instead of comparing string, "Contracttype.topContractName" in ObsidianType.scala
-=======
-                        // TODO detect an extra contract named "Contract", skip that as a temporary fix
->>>>>>> 697533df
                         if (c.name != ContractType.topContractName) {
                             new_subObjects = main_contract_ast.subObjects :+ translateContract(obsContract)
                         }
@@ -112,14 +91,9 @@
         var statement_seq_runtime: Seq[YulStatement] = Seq()
 
         // memory init
-<<<<<<< HEAD
         val freeMemPointer = 64 // 0x40: currently allocated memory size (aka. free memory pointer)
         val firstFreeMem = 128 //  0x80: first byte in memory not reserved for special usages
         // the free memory pointer points to 0x80 initially
-=======
-        val freeMemPointer = 64
-        val firstFreeMem = 128
->>>>>>> 697533df
         val initExpr = FunctionCall(
             Identifier("mstore"),
             Seq(Literal(LiteralKind.number, freeMemPointer.toString(), "int"),Literal(LiteralKind.number, firstFreeMem.toString(), "int")))
@@ -127,11 +101,8 @@
         statement_seq_runtime = statement_seq_runtime :+ ExpressionStatement(initExpr)
 
         // callValueCheck: TODO unimplemented
-<<<<<<< HEAD
         // it checks for the wei sent together with the current call and revert if that's non zero.
         // if callvalue() { revert(0, 0) }
-=======
->>>>>>> 697533df
 
         // translate declarations
         for (d <- contract.declarations) {
@@ -148,11 +119,7 @@
         YulObject(contract.name, Code(Block(statement_seq_deploy)), subObjects, Seq())
     }
 
-<<<<<<< HEAD
     // return statements that go to deploy object, and statements that go to runtime object
-=======
-
->>>>>>> 697533df
     def translateDeclaration(declaration: Declaration): (Seq[YulStatement], Seq[YulStatement]) = {
         declaration match {
             case f: Field => (Seq(), translateField(f))
@@ -187,7 +154,6 @@
     }
 
     def translateState(s: State): Seq[YulStatement] = {
-<<<<<<< HEAD
         if (stateIdx == -1){
             stateIdx = tempTableIdx
             tempTableIdx += 1
@@ -195,26 +161,13 @@
         // add state name to enum value mapping
         stateEnumMapping += s.name -> stateEnumCounter
         stateEnumCounter += 1
-=======
-        if (state_idx == -1){
-            state_idx = temp_table_idx
-            temp_table_idx += 1
-        }
-        // add state name to enum value mapping
-        state_enum_mapping += s.name -> state_enum_counter
-        state_enum_counter += 1
->>>>>>> 697533df
+
         Seq()
     }
 
     def translateConstructor(constructor: Constructor): Seq[YulStatement] = {
-<<<<<<< HEAD
         val extractTypeName: (VariableDeclWithSpec) => TypedName = (v => TypedName(v.varName, mapObsTypeToABI(v.typIn.toString())) )
         val parameters: Seq[TypedName] = (constructor.args).map[TypedName](extractTypeName)
-=======
-        val f: (VariableDeclWithSpec) => TypedName = (v => TypedName(v.varName, mapObsTypeToABI(v.typIn.toString())) )
-        val parameters: Seq[TypedName] = (constructor.args).map[TypedName](f)
->>>>>>> 697533df
         var body: Seq[YulStatement] =Seq()
         for (s <- constructor.body){
             body = body ++ translateStatement(s)
@@ -243,11 +196,7 @@
         val ret: Seq[TypedName] =
             if (transaction.retType.isEmpty) {
                 Seq()
-<<<<<<< HEAD
             } else { // TODO hard code return variable name now, need a special naming convention to avoid collisions
-=======
-            } else { // TODO hard code return variable name now
->>>>>>> 697533df
                 Seq(TypedName("retValTempName", mapObsTypeToABI(transaction.retType.get.toString())) )
             }
 
@@ -273,11 +222,7 @@
                 assignTo match {
                     // TODO only support int/int256 now
                     case ReferenceIdentifier(x) =>
-<<<<<<< HEAD
                         val idx = tempSymbolTable(x)
-=======
-                        val idx = temp_symbol_table(x)
->>>>>>> 697533df
                         val value = e match {
                             case NumLiteral(v) => v
                             case _ =>
@@ -301,19 +246,12 @@
     def translateExpr(e: Expression): Seq[YulStatement] = {
         e match {
             case ReferenceIdentifier(x) =>
-<<<<<<< HEAD
                 val idx = tempSymbolTable(x)
                 val expr = FunctionCall(Identifier("sload"), Seq(Literal(LiteralKind.number, idx.toString(), "int")))
                 Seq(ExpressionStatement(expr))
             case _ =>
                 assert(false, "TODO")
                 Seq() // TODO unimplemented
-=======
-                val idx = temp_symbol_table(x)
-                val expr = FunctionCall(Identifier("sload"), Seq(Literal(LiteralKind.number, idx.toString(), "int")))
-                Seq(ExpressionStatement(expr))
-            case _ => Seq() // TODO unimplemented
->>>>>>> 697533df
         }
     }
 }
@@ -331,11 +269,7 @@
         "uint256"
     }
 
-<<<<<<< HEAD
-    // TODO unimplemented; hardcode for now; bouncycastle library maybe helpful
-=======
-    // TODO unimplemented; hardcode for now
->>>>>>> 697533df
+    // TODO unimplemented; hardcode for now; bouncycastle library may be helpful
     def keccak256(s: String): String = {
         "0x70a08231"
     }
@@ -362,23 +296,6 @@
 
     for (s <- obj.code.block.statements) {
         s match {
-<<<<<<< HEAD
-            case f: FunctionDefinition => deployFunctionArray = deployFunctionArray :+ new Func(f.yulFunctionDefString())
-            case e: ExpressionStatement =>
-                e.expression match {
-                    case f: FunctionCall => deployCall = deployCall :+ new Call(f.yulFunctionCallString())
-                    case _ =>
-                        assert(false, "TODO")
-                        () // TODO unimplemented
-                }
-            case _ =>
-                assert(false, "TODO")
-                () // TODO unimplemented
-        }
-    }
-
-    for (sub <- obj.subObjects) { // TODO separate runtime object out as a module (make it verbose)
-=======
             case f: FunctionDefinition => deployFunctionArray = deployFunctionArray :+ new Func(yulString.yulFunctionDefString(f))
             case e: ExpressionStatement =>
                 e.expression match {
@@ -390,30 +307,20 @@
     }
 
     for (sub <- obj.subObjects) { // TODO separate runtime object out as a module
->>>>>>> 697533df
         for (s <- sub.code.block.statements) { // temporary fix due to issue above
             s match {
                 case f: FunctionDefinition => {
                     dispatch = true
-<<<<<<< HEAD
                     val code = f.yulFunctionDefString()
-=======
-                    val code = yulString.yulFunctionDefString(f)
->>>>>>> 697533df
                     runtimeFunctionArray = runtimeFunctionArray :+ new Func(code)
                     dispatchArray = dispatchArray :+ new Case(hashFunction(f))
                 }
                 case e: ExpressionStatement =>
                     e.expression match {
-<<<<<<< HEAD
                         case f: FunctionCall => memoryInitRuntime = f.yulFunctionCallString()
                         case _ =>
                             assert(false, "TODO")
                             () // TODO unimplemented
-=======
-                        case f: FunctionCall => memoryInitRuntime = yulString.yulFunctionCallString(f)
-                        case _ => () // TODO unimplemented
->>>>>>> 697533df
                     }
                 case _ => ()
             }
@@ -426,13 +333,8 @@
 
 }
 
-<<<<<<< HEAD
 // TODO need to fix indentation of the output
 class FuncScope(f: FunctionDefinition) {
-=======
-// TODO need to fix indentation
-class FuncScope(f: FunctionDefinition){
->>>>>>> 697533df
     class Param(val name: String){}
     class Body(val code: String){}
 
@@ -457,11 +359,7 @@
             case ExpressionStatement(e) =>
                 e match {
                     case func: FunctionCall =>
-<<<<<<< HEAD
                         codeBody = codeBody :+ new Body(func.yulFunctionCallString())
-=======
-                        codeBody = codeBody :+ new Body(yulString.yulFunctionCallString(func))
->>>>>>> 697533df
                 }
             case _ => ()
         }
