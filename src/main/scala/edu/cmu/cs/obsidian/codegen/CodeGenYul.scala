--- conflicted
+++ resolved
@@ -317,14 +317,6 @@
             assign1(retvar, apply("or", apply(s, e1id, e2id), apply("eq", e1id, e2id)))
     }
 
-<<<<<<< HEAD
-    //todo document this; it's a helper to share some code repeated between the two Invocation cases
-    def translateInvocation(name : String,
-                            args: Seq[Expression],
-                            obstype: Option[ObsidianType], //the innards of an invocation
-                            thisID: Identifier, // where to look for `this`, which changes for local or general invocations
-                            retvar: Identifier, contractName: String, checkedTable: SymbolTable, inMain: Boolean // the recursive args for the rest of expansion
-=======
     /** This encapsulates a general pattern of translation shared between both local and general
       * invocations, as called below in the two relevant cases of translate expression.
       *
@@ -343,7 +335,6 @@
                             obstype: Option[ObsidianType],
                             thisID: Identifier,
                             retvar: Identifier, contractName: String, checkedTable: SymbolTable, inMain: Boolean
->>>>>>> 19bb0aa3
                            ): Seq[YulStatement] ={
         // look up the name of the function in the table, get its return type, and then compute
         // how wide of a tuple that return type is. right now that's either 1 (if the
