--- conflicted
+++ resolved
@@ -14,12 +14,7 @@
 import scala.collection.immutable.Map
 
 object CodeGenYul extends CodeGenerator {
-
-    // TODO improve this temporary symbol table
-<<<<<<< HEAD
-    var tempSymbolTable: Map[String, Int] = Map() // map from field identifiers to index in storage //todo: deadcode?
-=======
->>>>>>> eba0ad5e
+    
     var tempTableIdx: Int = 0 // counter indicating the next available slot in the table
     var stateIdx: Int = -1 // whether or not there is a state
     var stateEnumMapping: Map[String, Int] = Map() // map from state name to an enum value
