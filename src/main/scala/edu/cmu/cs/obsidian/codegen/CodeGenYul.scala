--- conflicted
+++ resolved
@@ -119,10 +119,7 @@
             data = Seq(),
             mainContractTransactions = translateContract(main_contract),
             mainContractSize = sizeOfContractST(main_contract.name, checkedTable),
-<<<<<<< HEAD
             mainConstructorTypeNames = defaultConstructorSignature(main_contract,checkedTable,"").map(tn => tn.typ.toString),
-=======
->>>>>>> 0256d7d0
             otherTransactions = other_contracts.flatMap(translateContract),
             tracers = (main_contract +: other_contracts).flatMap(c => writeTracers(checkedTable, c.name)).distinctBy(fd => fd.name)
         )
@@ -211,19 +208,11 @@
                                         // call the constructor on that for the this argument and the right
                                         ExpressionStatement(apply(sub_constructor_name, sub_this +: args_for_sub: _*))) ++ acc
                                         , rest)
-<<<<<<< HEAD
-                                case _ => (Seq(), sig)
-                            }
-                        case _ => (Seq(), sig)
-                    }
-                case _ => (Seq(), sig)
-=======
                                 case _ => (acc, sig)
                             }
                         case _ => (acc, sig)
                     }
                 case _ => (acc, sig)
->>>>>>> 0256d7d0
             }
         }
 
