package edu.cmu.cs.obsidian.codegen

import edu.cmu.cs.obsidian.typecheck._
import edu.cmu.cs.obsidian.{CompilerOptions, codegen}

import java.io.{File, FileWriter}
import java.nio.file.{Files, Path, Paths}
// note: some constructor names collide with edu.cmu.cs.obsidian.codegen.
// in those places we use the fully qualified name
import edu.cmu.cs.obsidian.Main.{findMainContract, findMainContractName}
import edu.cmu.cs.obsidian.codegen.Util._
import edu.cmu.cs.obsidian.parser._
import edu.cmu.cs.obsidian.typecheck.ContractType

object CodeGenYul extends CodeGenerator {
    // we generate new temporary variables with a little bit of global state; i am making the
    // implicit assumption that nothing except nextTemp will modify the contents of tempCnt, even
    // though that is not enforced statically.
    //
    // todo: this is getting redundant; better way to manage different vars we create?
    var tempCnt: Int = 0
    var retCnt: Int = 0

    def nextTemp(): Identifier = {
        tempCnt = tempCnt + 1
        Identifier(name = s"_tmp_${tempCnt.toString}")
    }

    // todo this is getting redundant, find a better way
    def nextRet(): Identifier = {
        retCnt = retCnt + 1
        Identifier(s"_ret_${retCnt.toString}")
    }


    def gen(filename: String, srcDir: Path, outputPath: Path, protoDir: Path,
            options: CompilerOptions, checkedTable: SymbolTable, transformedTable: SymbolTable): Boolean = {

        //  throw an exception if there is no main contract
        if (findMainContract(checkedTable.ast).isEmpty) {
            throw new RuntimeException("No main contract found")
        }

        // figure out where to put the output depending on the compiler options
        val finalOutputPath = options.outputPath match {
            case Some(p) =>
                Paths.get(p).resolve(findMainContractName(checkedTable.ast))
            case None =>
                Paths.get(findMainContractName(checkedTable.ast))
        }

        // translate from obsidian AST to yul AST
        val translated_obj = translateProgram(checkedTable.ast, checkedTable)

        // generate yul string from yul AST, write to the output file
        val s = translated_obj.yulString()
        Files.createDirectories(finalOutputPath)
        val writer = new FileWriter(new File(finalOutputPath.toString, translated_obj.contractName + ".yul"))
        writer.write(s)
        writer.flush()
        true
    }

    def translateProgram(program: Program, checkedTable: SymbolTable): YulObject = {
        /** returns true iff the argument contract has at least one constructor, false otherwise.
          *
          * @param c the contract to inspect
          * @return true if it has a constructor, false otherwise
          */
        def hasConstructor(c: Contract): Boolean = {
            c.declarations.exists(d => d match {
                case decl: InvokableDeclaration => decl match {
                    case Constructor(_, _, _, _) => true
                    case _ => false
                }
                case _ => false
            })
        }

        /** given a contract, return the empty sequence if it has a constructor or the sequence
          * containing a default constructor if it doesn't have one.
          *
          * @param c the contract of interest
          * @return the empty sequence if it has a constructor or the sequence containing a
          *         default constructor if it doesn't have one
          */
        def defaultConstructor(c: Contract): Seq[FunctionDefinition] = {
            if (hasConstructor(c)) {
                Seq()
            } else {
                Seq(writeDefaultConstructor(c, checkedTable))
            }
        }

        /** given a contract,
          * translate all the declarations it contains into yul and produce that sequence and
          * produce a default constructor for it if it does not have any constructors.
          *
          * @param c the contract to translate
          * @return the sequence of yul statements for each declaration in the contract
          */
        def translateContract(c: Contract): Seq[YulStatement] = {
            c match {
                case _: ObsidianContractImpl =>
                    defaultConstructor(c) ++ c.declarations.flatMap(d => translateDeclaration(d, c.name, checkedTable))
                case _: JavaFFIContractImpl =>
                    throw new RuntimeException("Java contract not supported in yul translation")
            }
        }

        val (main_contract, other_contracts): (Contract, Seq[Contract]) =
            program.contracts.filter(c => c.name != ContractType.topContractName).partition(c => c.modifiers.contains(IsMain())) match {
                case (Seq(x), l) => (x, l)
                case _ => throw new RuntimeException("program does not have exactly one main contract")
            }

        // nb: we do not process imports
        YulObject(contractName = main_contract.name,
            data = Seq(),
            mainContractTransactions = translateContract(main_contract),
            mainContractSize = sizeOfContractST(main_contract.name, checkedTable),
<<<<<<< HEAD
            mainConstructorTypeNames = defaultConstructorSignature(main_contract,checkedTable,""),
            // todo: this includes all of the default constructors in the top
            defaultCons = (main_contract +: other_contracts).map(c => writeDefaultConstructor(c,checkedTable)),
=======
            mainConstructorTypeNames = defaultConstructorSignature(main_contract, checkedTable, ""),
            // todo: this includes all of the default constructors in the top
            defaultCons = (main_contract +: other_contracts).map(c => writeDefaultConstructor(c, checkedTable)),
>>>>>>> 6abc273c
            otherTransactions = other_contracts.flatMap(translateContract),
            tracers = (main_contract +: other_contracts).flatMap(c => writeTracers(checkedTable, c.name)).distinctBy(fd => fd.name)
        )
    }

    /** compute the signature of a default constructor, with arguments in field order, for a contract
      *
      * @param c      the contract to construct
      * @param ct     the symbol table of the program the contract exists in
      * @param prefix the prefix to use for argument names
      * @return the signature of the constructor for this contract
      */
    def defaultConstructorSignature(c: Contract, ct: SymbolTable, prefix: String): Seq[TypedName] = {
        // todo: this is just recursive and therefore does some work more than once. it would be faster
        //     to store a table of these and memoize, but programs are small enough that i'm willing to
        //     leave that optimization for later (if ever).

        def proc(d: Declaration): Seq[TypedName] = {
            d match {
                case Field(_, typ, name, _) => typ match {
                    case primitiveType: PrimitiveType => Seq(TypedName(s"con_arg_${prefix}_$name", obsTypeToYulType(primitiveType)))
                    case npt: NonPrimitiveType => npt match {
                        case ContractReferenceType(contractType, _, _) =>
                            defaultConstructorSignature(ct.contractLookup(contractType.contractName).contract, ct, s"$prefix$name")
                        case _ => Seq()
                    }
                    case _ => Seq()
                }
                case _ => Seq()
            }
        }

        c.declarations.flatMap(proc)
    }

    /** given a contract and the list of arguments its default constructor accepts, produce a
      * series of assignments that assign the fields of that contract to those arguments, recurring
      * into the subcontracts and calling their default constructors as appropriate.
      *
      * @param c   the contract to generate the assignments for
      * @param sig the signature of that contracts default constructor
      * @param ct  the context in which the contract exists
      * @return the sequence of assignments for the default constructor
      */
    def defaultConstructorAssignments(c: Contract, sig: Seq[TypedName], ct: SymbolTable): Seq[YulStatement] = {

        def proc(d: Declaration, stateSoFar: (Seq[YulStatement], Seq[TypedName])): (Seq[YulStatement], Seq[TypedName]) = {
            val (acc, sig) = stateSoFar
            d match {
                case Field(_, typ, name, _) =>
                    typ match {
                        // if the field is primitive, grab the next argument off the signature and assign the field to it
                        case _: PrimitiveType =>
                            sig match {
                                case use +: rest =>
                                    (Seq(LineComment(s"this.${name} := ${use.name}"),
                                        // todo: (performance) this inserts a check against the storage threshold
                                        //   every time, which will always be false for the main constructor's first call
                                        updateField(ct.contractLookup(c.name), name, Identifier(use.name))
                                    ) ++ acc,
                                        rest)
                                case _ => throw new RuntimeException("ran out of variables building default constructor; this is a bug")
                            }
                        // if the field is a contract . . .
                        case npt: NonPrimitiveType =>
                            npt match {
                                case ContractReferenceType(contractType, _, _) =>
                                    // learn about the subcontract being called and compute its default constructor's signature
                                    val sub_contract_ct: ContractTable = ct.contractLookup(contractType.contractName)
                                    val sub_contract: Contract = sub_contract_ct.contract
                                    val sub_contract_default_sig: Seq[TypedName] = defaultConstructorSignature(sub_contract, ct, "")
                                    val sub_constructor_name: String =
                                        flattenedName(sub_contract.name, sub_contract.name, Some(sub_contract_default_sig.map(tn => tn.typ.toString)))

                                    // break off the right number of arguments from the signature to call that default constructor
                                    val (args_for_sub, rest): (Seq[Identifier], Seq[TypedName]) =
                                        sig.splitAt(sub_contract_default_sig.length) match {
                                            case (l1, l2) => (l1.map(tn => Identifier(tn.name)).reverse, l2)
                                        }

                                    // make a temporary variable to store the address in memory for the subobject
                                    val sub_this: Identifier = nextTemp()

                                    (Seq(
                                        // grab some memory for the subcontract
                                        decl_1exp(sub_this, apply("allocate_memory", intlit(sizeOfContract(sub_contract_ct)))),

                                        // write the address of the subcontract to the corresponding field of this contract
                                        ExpressionStatement(apply("mstore", fieldFromThis(ct.contractLookup(c.name), name), sub_this)),

                                        // call the constructor on that for the this argument and the right
                                        ExpressionStatement(apply(sub_constructor_name, sub_this +: args_for_sub: _*))) ++ acc
                                        , rest)
                                case _ => (acc, sig)
                            }
                        case _ => (acc, sig)
                    }
                case _ => (acc, sig)
            }
        }

        c.declarations.foldRight((Seq(): Seq[YulStatement], sig.reverse))(proc)._1
    }

    /** given a contract, produce a default constructor that takes enough arguments to instantiate
      * the fields of the contract, including recursively calling default constructors for non
      * primitive fields.
      *
      * @param c  the contract to write a constructor for
      * @param ct the symbol table that describes the contract c
      * @return the default constructor
      */
    def writeDefaultConstructor(c: Contract, ct: SymbolTable): FunctionDefinition = {
        val signature: Seq[TypedName] = defaultConstructorSignature(c, ct, "")

        addThisArgument(FunctionDefinition(name = flattenedName(c.name, c.name, Some(signature.map(tn => tn.typ.toString))),
            parameters = signature,
            returnVariables = Seq(), //todo add a return for a this address?
            body = Block(LineComment("default constructor generated by the compiler") +: defaultConstructorAssignments(c, signature, ct))
        ))
    }

    def writeTracers(ct: SymbolTable, name: String): Seq[FunctionDefinition] = {
        // this is a stand in for a more robust mechanism for choosing when to emit logs.
        // we'll want to be able to turn it off to do performance testing in the future.
        val emit_logs: Boolean = true

        val c: Contract = ct.contract(name) match {
            case Some(value) => value.contract
            case None => throw new RuntimeException()
        }

        var body: Seq[YulStatement] = Seq()
        var others: Seq[FunctionDefinition] = Seq()

        for (d <- c.declarations) {
            d match {
                case Field(_, typ, fname, _) =>
                    val mem_loc: codegen.Expression = fieldFromThis(ct.contractLookup(name), fname)
                    val sto_loc: codegen.Expression = mapToStorageAddress(mem_loc)
                    val log_temp: Identifier = nextTemp()

                    // todo (tidy) this is kind of redundant with the match below

                    // the body of load needs to check if it's a ContractReferenceType and add the offset if so;
                    //   when we copy to storage, REWRITE the value of the pointer.
                    val shift_if_addr: codegen.Expression =
                    typ match {
                        case primitiveType: PrimitiveType => apply("mload", mem_loc)
                        case npt: NonPrimitiveType => npt match {
                            case ContractReferenceType(contractType, permission, remoteReferenceType) => apply("add", storage_threshold, apply("mload", mem_loc))
                            case StateType(contractType, stateNames, remoteReferenceType) => throw new RuntimeException("unimplemented")
                            case InterfaceContractType(name, simpleType) => throw new RuntimeException("unimplemented")
                            case GenericType(gVar, bound) => throw new RuntimeException("unimplemented")
                        }
                        case BottomType() => throw new RuntimeException("unimplemented")
                    }

                    val load = Seq(
                        //sstore(add(this,offset), mload(add(this,offset)))
                        LineComment("loading"),
                        ExpressionStatement(apply("sstore", sto_loc, shift_if_addr)))

                    val log: Seq[YulStatement] =
                        if (emit_logs) {
                            Seq(LineComment("logging"),
                                // allocate memory to log from
                                decl_1exp(log_temp, apply("allocate_memory", intlit(32))),
                                // load what we just wrote to storage to that location
                                ExpressionStatement(apply("mstore", log_temp, apply("sload", sto_loc))),
                                // emit the log
                                ExpressionStatement(apply("log0", log_temp, intlit(32)))
                            )
                        } else {
                            Seq()
                        }


                    typ match {
                        case t: NonPrimitiveType => t match {
                            case ContractReferenceType(contractType, _, _) =>
                                body = body ++ load ++ log ++
                                    Seq(
                                        LineComment("traversal"),
                                        ExpressionStatement(apply(nameTracer(contractType.contractName), apply("mload", mem_loc)))
                                    )
                                // todo: this recursive call may not be needed if we generate tracers
                                //   for every contract in the program
                                others = others ++ writeTracers(ct, contractType.contractName)
                            case _ => Seq()
                        }
                        case _: PrimitiveType =>
                            body = body ++ load ++ log
                        case _ => Seq()
                    }
                case _ => Seq()
            }
        }

        FunctionDefinition(name = nameTracer(name),
            parameters = Seq(TypedName("this", YATAddress())),
            returnVariables = Seq(),
            body = Block(body :+ Leave())
        ) +: others.distinctBy(fd => fd.name)
    }

    /**
      * compute the translation of a declaration into yul with respect to its context in the larger
      * obsidian program
      *
      * @param declaration  the declaration to translate
      * @param contractName the name of the contract in which the declaration appears
      * @param checkedTable the symbol table for the contract in which the declaration appears
      * @return the yul statements corresponding to the declaration
      */
    def translateDeclaration(declaration: Declaration, contractName: String, checkedTable: SymbolTable): Seq[YulStatement] = {
        // nb there is a .asInstanceOf in the mustache glue code that only works if this really
        // returns a sequence of FunctionDeclaration objects. that's OK for now because it's true,
        // but as the cases below here get filled in that may not be true and we'll have to fix it.

        declaration match {
            case _: Field => Seq() // fields are translated as they are encountered
            case t: Transaction => Seq(translateTransaction(t, contractName, checkedTable, isCons = false))
            case _: State =>
                assert(assertion = false, "TODO")
                Seq()
            case _: ObsidianContractImpl =>
                assert(assertion = false, "TODO")
                Seq()
            case _: JavaFFIContractImpl =>
                assert(assertion = false, "Java contracts not supported in Yul translation")
                Seq()
            case c: Constructor =>
                // given an obsidian type, pull out the non-primitive type or raise an exception
                def nonprim(t: ObsidianType): NonPrimitiveType = {
                    t match {
                        case npt: NonPrimitiveType => npt
                        case _ => throw new RuntimeException("needed a non-primitive type")
                    }
                }

                // constructors turn into transactions with a special name and the same body
                Seq(translateTransaction(
                    Transaction(
                        name = c.name,
                        // we omit generic type information because we don't have it and would need
                        // to reconstruct it, and we don't use it to translate to yul anyway
                        params = Seq(),
                        args = c.args,
                        retType = c.retType,
                        // we omit any ensures because that feature is largely deprecated
                        ensures = Seq(),
                        body = c.body,
                        isStatic = false,
                        isPrivate = false,
                        thisType = nonprim(c.thisType),
                        thisFinalType = nonprim(c.thisFinalType)
                    ),
                    contractName, checkedTable, isCons = true))
            case _: TypeDecl =>
                assert(assertion = false, "TODO")
                Seq()
        }
    }

    def translateTransaction(transaction: Transaction, contractName: String, checkedTable: SymbolTable, isCons: Boolean): FunctionDefinition = {
        var id: Option[Identifier] = None

        // translate the return type to the ABI names
        val ret: Seq[TypedName] = {
            transaction.retType match {
                case Some(t) =>
                    id = Some(nextRet())
                    Seq(TypedName(id.get.name, obsTypeToYulType(t)))
                case None => Seq()
            }
        }

        // form the body of the transaction by translating each statement found
        val body: Seq[YulStatement] = transaction.body.flatMap((s: Statement) => translateStatement(s, id, contractName, checkedTable))

        val type_names =
            if (isCons) {
                Some(transaction.args.map(vd => vd.typIn.toString))
            } else {
                None
            }

        // return the function definition formed from the above parts, with an added special argument called `this` for the address
        // of the allocated instance on which it should act
        addThisArgument(
            FunctionDefinition(name = flattenedName(contractName, transaction.name, type_names),
                parameters = transaction.args.map(v => TypedName(v.varName, obsTypeToYulType(v.typIn))),
                ret,
                body = Block(body)))
    }

    /**
      * translate an obsidian statement into the corresponding sequence of yul statements
      *
      * @param s      the statement to be translated
      * @param retVar the name of the variable to use for returning for the current scope, if there is one
      * @return
      */
    def translateStatement(s: Statement, retVar: Option[Identifier], contractName: String, checkedTable: SymbolTable): Seq[YulStatement] = {
        s match {
            case Return() =>
                Seq(Leave())
            case ReturnExpr(e) =>
                retVar match {
                    case Some(retVarName) =>
                        val temp_id = nextTemp()
                        val e_yul = translateExpr(temp_id, e, contractName, checkedTable)
                        decl_0exp(temp_id) +:
                            e_yul :+
                            assign1(Identifier(retVarName.name), temp_id) :+
                            Leave()
                    case None => assert(assertion = false, "error: returning an expression from a transaction without a return type")
                        Seq()
                }
            case Assignment(assignTo, e) =>
                assignTo match {
                    case ReferenceIdentifier(x, obstype) =>
                        // todo: this assumes that all identifiers are either fields or stack variables.
                        //  it also likely does not work correctly with shadowing.
                        val id = nextTemp()
                        val e_yul = translateExpr(id, e, contractName, checkedTable)
                        val ct = checkedTable.contractLookup(contractName)

                        val field_address = fieldFromThis(ct, x)

                        // todo: make this a helper function once you get the address argument figured out
                        val trace_for_e : Seq[YulStatement] = e.obstype match {
                            case Some(value) => value match {
                                case _: PrimitiveType => Seq()
                                case t: NonPrimitiveType => t match {
                                    case ContractReferenceType(contractType, _, _) => Seq(ExpressionStatement(apply(nameTracer(contractType.contractName),Identifier("this")))) // todo "this" is almost certainly wrong here.
                                    case StateType(_, _, _) => assert(assertion=false, "not yet implemented"); Seq()
                                    case InterfaceContractType(_, _) => assert(assertion=false, "not yet implemented"); Seq()
                                    case GenericType(_, _) => assert(assertion=false, "not yet implemented"); Seq()
                                }
                                case BottomType() => Seq()
                            }
                            case None => assert(assertion=false,"encountered an expression without a type annotation"); Seq()
                        }

                        val update_instructions : Seq[YulStatement] =
                            if (ct.allFields.exists(f => f.name.equals(x))) {
                                // todo this is likely to break: i don't think an empty sequence in the false branch produces valid yul
                                //   and you only want to do the storage check if, statically, you know that e isn't primitive, e.g. that the
                                //   sequence isn't empty
                                Seq(updateField(ct, x, id), ifInStorge(field_address,trace_for_e,Seq()))
                            } else {
                                Seq(assign1(Identifier(x), id))
                            }

                        decl_0exp(id) +: (e_yul ++ update_instructions)

                        // look at assignTo. if it's a storage address, then look at the type of e. if it's a primative, ignore it.  if it's a
                        // contract reference, it needs to get traced first
                    case _ =>
                        assert(assertion = false, "trying to assign to non-assignable: " + e.toString)
                        Seq()
                }
            case IfThenElse(scrutinee, pos, neg) =>
                // generate a temp to store the last assignment used in either block
                val id_last = nextTemp()
                // generate a temp for the scrutinee
                val id_scrutinee: Identifier = nextTemp()

                // translate the scrutinee
                val scrutinee_yul: Seq[YulStatement] = translateExpr(id_scrutinee, scrutinee, contractName, checkedTable)

                // translate each block and generate an extra assignment for the last statement
                val pos_yul: Seq[YulStatement] = pos.flatMap(s => translateStatement(s, retVar, contractName, checkedTable))
                val neg_yul: Seq[YulStatement] = neg.flatMap(s => translateStatement(s, retVar, contractName, checkedTable))

                // put the pieces together into a switch statement, preceded by the evaluation of the scrutinee
                decl_0exp(id_last) +:
                    decl_0exp(id_scrutinee) +:
                    scrutinee_yul :+
                    edu.cmu.cs.obsidian.codegen.Switch(id_scrutinee,
                        Seq(Case(boollit(true), Block(pos_yul)),
                            Case(boollit(false), Block(neg_yul))))

            case e: Expression =>
                // todo: tighten up this logic, there's repeated code here
                retVar match {
                    case Some(value) => translateExpr(value, e, contractName, checkedTable)
                    case None =>
                        val id = nextTemp()
                        decl_0exp(id) +: translateExpr(id, e, contractName, checkedTable)
                }
            case VariableDecl(typ, varName) =>
                Seq(decl_0exp_t(Identifier(varName), obsTypeToYulType(typ)))
            case VariableDeclWithInit(typ, varName, e) =>
                val id = nextTemp()
                val e_yul = translateExpr(id, e, contractName, checkedTable)
                decl_0exp(id) +:
                    e_yul :+
                    decl_0exp_t_init(Identifier(varName), obsTypeToYulType(typ), id)
            case VariableDeclWithSpec(typIn, typOut, varName) =>
                assert(assertion = false, s"TODO: translateStatement unimplemented for ${s.toString}")
                Seq()
            case Transition(newStateName, updates, thisPermission) =>
                assert(assertion = false, s"TODO: translateStatement unimplemented for ${s.toString}")
                Seq()
            case Revert(maybeExpr) =>
                assert(assertion = false, s"TODO: translateStatement unimplemented for ${s.toString}")
                Seq()
            case If(scrutinee, s) =>
                val id_scrutinee: Identifier = nextTemp()
                val scrutinee_yul: Seq[YulStatement] = translateExpr(id_scrutinee, scrutinee, contractName, checkedTable)
                val s_yul: Seq[YulStatement] =
                    s.flatMap(s => {
                        val id_s: Identifier = nextTemp()
                        decl_0exp(id_s) +: translateStatement(s, Some(id_s), contractName, checkedTable)
                        //todo: this also does not assign afterwards; likely the same bug as fixed in IfThenElse
                    })

                decl_0exp(id_scrutinee) +:
                    scrutinee_yul :+
                    edu.cmu.cs.obsidian.codegen.If(id_scrutinee, Block(s_yul))
            // todo: also no assignment here
            case IfInState(e, ePerm, typeState, s1, s2) =>
                assert(assertion = false, s"TODO: translateStatement unimplemented for ${s.toString}")
                Seq()
            case TryCatch(s1, s2) =>
                assert(assertion = false, s"TODO: translateStatement unimplemented for ${s.toString}")
                Seq()
            case Switch(e, cases) =>
                assert(assertion = false, s"TODO: translateStatement unimplemented for ${s.toString}")
                Seq()
            case StaticAssert(expr, typeState) =>
                assert(assertion = false, s"TODO: translateStatement unimplemented for ${s.toString}")
                Seq()
        }
    }

    // helper function for a common calling pattern below. todo: there may be a slicker way to do
    //  this with https://docs.scala-lang.org/tour/mixin-class-composition.html in the future
    //  once all the cases are written and work
    def call(s: String, retvar: Identifier, contractName: String, checkedTable: SymbolTable, es: Expression*): Seq[YulStatement] = {
        // for each expression, make a new temporary variable and translate the expression
        val es_trans: Seq[(Seq[YulStatement], Identifier)] = es.map(e => {
            val id = nextTemp()
            (translateExpr(id, e, contractName, checkedTable), id)
        })

        // flatten the resultant sequences and do them first, then make the call to the function using the Ids
        es_trans.map(x => decl_0exp(x._2)) ++
            es_trans.flatMap(x => x._1) :+
            assign1(retvar, apply(s, es_trans.map(x => x._2): _*))
    }

    def geq_leq(s: String, retvar: Identifier, e1: Expression, e2: Expression, contractName: String, checkedTable: SymbolTable): Seq[YulStatement] = {
        // this doesn't fit the pattern of binary_call or a more general version that
        // takes  (Identifier, Identifier) => Expression, because what you want to do
        // is build another Obsidian Expression but with the Yul Identifiers for the
        // temp vars in it, which is incoherent.
        //
        // todo: maybe there's a more elegant way to do this with less repeated code
        val e1id = nextTemp()
        val e2id = nextTemp()
        Seq(decl_0exp(e1id), decl_0exp(e2id)) ++
            translateExpr(e1id, e1, contractName, checkedTable) ++
            translateExpr(e2id, e2, contractName, checkedTable) :+
            assign1(retvar, apply("or", apply(s, e1id, e2id), apply("eq", e1id, e2id)))
    }

    /** This encapsulates a general pattern of translation shared between both local and general
      * invocations, as called below in the two relevant cases of translate expression.
      *
      * @param name         the name of the thing being invoked
      * @param args         the arguments to the invokee
      * @param obstype      the type at the invocation site
      * @param thisID       where to look in memory for the relevant fields
      * @param retvar       the temporary variable to store the return
      * @param contractName the overall name of the contract being translated
      * @param checkedTable the checked tabled for the overall contract
      * @return the sequence of yul statements that are the translation of the invocation so described
      */
    def translateInvocation(name: String,
                            args: Seq[Expression],
                            obstype: Option[ObsidianType],
                            thisID: Identifier,
                            retvar: Identifier, contractName: String, checkedTable: SymbolTable
                           ): Seq[YulStatement] = {
        // look up the name of the function in the table, get its return type, and then compute
        // how wide of a tuple that return type is. right now that's either 1 (if the
        // transaction returns) or 0 (because it's void)
        val width = obstype match {
            case Some(t) => obsTypeToWidth(t)
            case None => assert(assertion = false, s"width failed; missing type annotation")
        }

        // todo: some of this logic may be repeated in the dispatch table

        // todo: the code here is set up to mostly work in the world in which obsidian has tuples,
        //  which it does not. i wrote it before i knew that. the assert below is one place that it breaks;
        //  to fix it, i need to refactor this object so that i pass around a vector of temporary variables
        //  to assign returns to rather than just one (i think). this is OK for now, but technical debt that
        //  we'll have to address if we ever add tuples to obsidian.

        // for each argument expression, produce a new temp variable and translate it to a
        // sequence of yul statements ending in an assignment to that variable.
        val (seqs: Seq[Seq[YulStatement]], ids: Seq[Identifier]) = {
            args.map(p => {
                val id: Identifier = nextTemp()
                (translateExpr(id, p, contractName, checkedTable), id)
            }).unzip
        }

        // the result is the recursive translation and the expression either using the temp
        // here or not.
        ids.map(id => decl_0exp(id)) ++
            seqs.flatten ++ (width match {
            case 0 => Seq(ExpressionStatement(FunctionCall(Identifier(name), thisID +: ids)))
            case 1 =>
                val id: Identifier = nextTemp()
                Seq(decl_1exp(id, FunctionCall(Identifier(name), thisID +: ids)), assign1(retvar, id))
            case _ => assert(assertion = false, "obsidian currently does not support tuples; this shouldn't happen."); Seq()
        })
    }

    def translateExpr(retvar: Identifier, e: Expression, contractName: String, checkedTable: SymbolTable): Seq[YulStatement] = {
        e match {
            case e: AtomicExpression =>
                e match {
                    case ReferenceIdentifier(x, obstype) =>
                        // todo: this assumes that all indentifiers are either fields or stack variables;
                        //  we store nothing in memory. this is also very likely not doing the right thing
                        //  with name shadowing

                        // todo: this also assumes that everything is a u256 and does no type-directed
                        //  cleaning in the way that solc does
                        val ct = checkedTable.contractLookup(contractName)
                        if (ct.allFields.exists(f => f.name.equals(x))) {
                            val store_id = nextTemp()
                            Seq(decl_0exp(store_id),
                                fetchField(ct, x, store_id),
                                assign1(retvar, store_id))
                        } else {
                            Seq(assign1(retvar, Identifier(x)))
                        }
                    case NumLiteral(n) =>
                        Seq(assign1(retvar, intlit(n)))
                    case StringLiteral(value) =>
                        Seq(assign1(retvar, stringlit(value)))
                    case TrueLiteral() =>
                        Seq(assign1(retvar, boollit(true)))
                    case FalseLiteral() =>
                        Seq(assign1(retvar, boollit(false)))
                    case This(obstype) =>
                        assert(assertion = false, "TODO: translation of " + e.toString + " is not implemented")
                        Seq()
                    case Parent() =>
                        assert(assertion = false, "TODO: translation of " + e.toString + " is not implemented")
                        Seq()
                }
            case e: UnaryExpression =>
                e match {
                    case LogicalNegation(e) => translateStatement(IfThenElse(e, Seq(FalseLiteral()), Seq(TrueLiteral())), Some(retvar), contractName, checkedTable)
                    case Negate(e) =>
                        translateExpr(retvar, Subtract(NumLiteral(0), e), contractName, checkedTable)
                    case Dereference(_, _) =>
                        assert(assertion = false, "TODO: translation of " + e.toString + " is not implemented")
                        Seq()
                    case Disown(_) =>
                        assert(assertion = false, "TODO: translation of " + e.toString + " is not implemented")
                        Seq()
                }
            case e: BinaryExpression =>
                e match {
                    case Conjunction(e1, e2) => call("and", retvar, contractName, checkedTable, e1, e2)
                    case Disjunction(e1, e2) => call("or", retvar, contractName, checkedTable, e1, e2)
                    case Add(e1, e2) => call("add", retvar, contractName, checkedTable, e1, e2)
                    case StringConcat(e1, e2) =>
                        assert(assertion = false, "TODO: translation of " + e.toString + " is not implemented")
                        Seq()
                    case Subtract(e1, e2) => call("sub", retvar, contractName, checkedTable, e1, e2)
                    case Divide(e1, e2) => call("sdiv", retvar, contractName, checkedTable, e1, e2) // todo div is for unsigned; i believe we have signed ints?
                    case Multiply(e1, e2) => call("mul", retvar, contractName, checkedTable, e1, e2)
                    case Mod(e1, e2) => call("smod", retvar, contractName, checkedTable, e1, e2) // todo as with div
                    case Equals(e1, e2) => call("eq", retvar, contractName, checkedTable, e1, e2)
                    case GreaterThan(e1, e2) => call("sgt", retvar, contractName, checkedTable, e1, e2) // todo as with div
                    case GreaterThanOrEquals(e1, e2) => geq_leq("sgt", retvar, e1, e2, contractName, checkedTable)
                    case LessThan(e1, e2) => call("slt", retvar, contractName, checkedTable, e1, e2) //todo as with div
                    case LessThanOrEquals(e1, e2) => geq_leq("slt", retvar, e1, e2, contractName, checkedTable)
                    case NotEquals(e1, e2) => translateExpr(retvar, LogicalNegation(Equals(e1, e2)), contractName, checkedTable)
                }
            case e@LocalInvocation(name, _, _, args, obstype) =>
                translateInvocation(flattenedName(contractName, name, None),
                    args, obstype, Identifier("this"), retvar, contractName, checkedTable)

            case Invocation(recipient, _, _, name, args, _, obstype) =>
                // we translate invocations by first translating the recipient expression. this
                // returns a variable containing a memory address for the implicit `this` argument
                // added to the translation of the transactions into the flat Yul object

                // we get a variable storing the address of the instance from recursively translating
                // the recipient. we also form a Parser identifier with this, so that we can translate
                // the invocation with a tailcall to translateExpr
                val id_recipient: Identifier = nextTemp()
                val recipient_yul = translateExpr(id_recipient, recipient, contractName, checkedTable)

                (decl_0exp(id_recipient) +: recipient_yul) ++
                    // todo: this may be the cause of a bug in the future. this is how non-main
                    //  functions get their names translated before calling, but that might not
                    //  work with multiple contracts and private transactions. i'm not sure.
                    translateInvocation(flattenedName(getContractName(recipient), name, None),
                        args,
                        obstype,
                        id_recipient,
                        retvar, contractName, checkedTable)

            case Construction(contractType, args, isFFIInvocation, obstype) =>
                // grab an identifier to store memory
                val id_memaddr = nextTemp()

                // store the names of the types of the arguments
                val typeNames: Seq[String] = args.map(e => e.obstype.get.toString)

                // given a declaration, test if it's a constructor with type arguments that match the usage here
                def isMatchingConstructor(d: Declaration): Boolean =
                    d match {
                        case c: Constructor => typeNames == c.args.map(v => v.typIn.toString)
                        case _ => false
                    }

                // does this constructor belong to the main contract?
                val isMainContract = checkedTable.contractLookup(contractType.contractName).contract.isMain

                // check to to see if there is a constructor to call, and if so translate the
                // arguments and invoke the constructor as normal transaction with the hash appended
                // to the name to call the right one
                val conCall =
                if (checkedTable.contract(contractType.contractName).get.contract.declarations.exists(d => isMatchingConstructor(d))) {
                    translateInvocation(name = flattenedName(contractType.contractName, contractType.contractName, Some(typeNames)),
                        args = args,
                        obstype = Some(UnitType()),
                        thisID = id_memaddr,
                        retvar = retvar, contractName = contractName, checkedTable = checkedTable)
                } else {
                    Seq()
                }

                // we only call the tracer after the constructor for the main contract
                val traceCall =
                    if (isMainContract) {
                        Seq(ExpressionStatement(apply(nameTracer(contractType.contractName), Identifier("this"))))
                    } else {
                        Seq()
                    }


                Seq( // grab the appropriate amount of space of memory sequentially, off the free memory pointer
                    decl_1exp(id_memaddr, apply("allocate_memory", intlit(sizeOfContractST(contractType.contractName, checkedTable)))),

                    // return the address that the space starts at, call the constructor and the tracer as above
                    assign1(retvar, id_memaddr)) ++ conCall


            case StateInitializer(stateName, fieldName, obstype) =>
                assert(assertion = false, "TODO: translation of " + e.toString + " is not implemented")
                Seq()
        }
    }
}<|MERGE_RESOLUTION|>--- conflicted
+++ resolved
@@ -119,15 +119,9 @@
             data = Seq(),
             mainContractTransactions = translateContract(main_contract),
             mainContractSize = sizeOfContractST(main_contract.name, checkedTable),
-<<<<<<< HEAD
-            mainConstructorTypeNames = defaultConstructorSignature(main_contract,checkedTable,""),
-            // todo: this includes all of the default constructors in the top
-            defaultCons = (main_contract +: other_contracts).map(c => writeDefaultConstructor(c,checkedTable)),
-=======
             mainConstructorTypeNames = defaultConstructorSignature(main_contract, checkedTable, ""),
             // todo: this includes all of the default constructors in the top
             defaultCons = (main_contract +: other_contracts).map(c => writeDefaultConstructor(c, checkedTable)),
->>>>>>> 6abc273c
             otherTransactions = other_contracts.flatMap(translateContract),
             tracers = (main_contract +: other_contracts).flatMap(c => writeTracers(checkedTable, c.name)).distinctBy(fd => fd.name)
         )
