--- conflicted
+++ resolved
@@ -66,19 +66,12 @@
         // translate main contract, or fail if none is found or only a java contract is present
         val main_contract_ast: YulObject =
             findMainContract(program) match {
-<<<<<<< HEAD
-            case Some(p) => p match {
-                case c @ ObsidianContractImpl(_, _, _, _, _, _, _, _) => translateContract(c)
-                case JavaFFIContractImpl(_, _, _, _, _) =>
-                    throw new RuntimeException("Java contract not supported in yul translation")
-=======
                 case Some(p) => p match {
                     case c@ObsidianContractImpl(_, _, _, _, _, _, _, _) => translateContract(c)
                     case JavaFFIContractImpl(_, _, _, _, _) =>
                         throw new RuntimeException("Java contract not supported in yul translation")
                 }
                 case None => throw new RuntimeException("No main contract found")
->>>>>>> 871e4039
             }
 
         // TODO ignore imports, data for now
@@ -228,28 +221,6 @@
                         Seq(ExpressionStatement(FunctionCall(Identifier("sstore"),
                             Seq(ilit(tempSymbolTable(x)), Literal(kind, e.toString, kind.toString)))))
                     case e =>
-<<<<<<< HEAD
-                        assert(assertion = false, "TODO: translate assignment case" +  e.toString)
-                        Seq()
-                }
-            case IfThenElse(scrutinee,pos,neg) =>
-                val scrutinee_yul: Seq[YulStatement] = translateExpr(scrutinee)
-                if (scrutinee_yul.length > 1){
-                    // todo: i could hoist the expression and bind the result somehow, then branch on that.
-                    assert(assertion = false,"boolean expression in conditional translates to a sequence of expressions")
-                    Seq()
-                }
-                scrutinee_yul.head match {
-                    case ExpressionStatement(sye) =>
-                        val pos_yul = pos.flatMap(translateStatement)
-                        val neg_yul = neg.flatMap(translateStatement)
-                        Seq(edu.cmu.cs.obsidian.codegen.Switch(sye, Seq(Case(true_lit, Block(pos_yul)), Case(false_lit, Block(neg_yul)))))
-                    case e =>
-                        assert(assertion = false, "if statement built on non-expression: " + e.toString)
-                        Seq()
-                }
-            case e: Expression => translateExpr(e)
-=======
                         assert(assertion = false, "TODO: translate assignment case" + e.toString)
                         Seq()
                 }
@@ -261,7 +232,6 @@
                 scrutinee_yul ++ Seq(edu.cmu.cs.obsidian.codegen.Switch(id, Seq(Case(true_lit, Block(pos_yul)),
                     Case(false_lit, Block(neg_yul)))))
             case e: Expression => translateExpr(nextTemp(), e)
->>>>>>> 871e4039
             case VariableDecl(typ, varName) =>
                 assert(assertion = false, s"TODO: translateStatement unimplemented for ${s.toString}")
                 Seq()
@@ -300,30 +270,16 @@
             case e: AtomicExpression =>
                 e match {
                     case ReferenceIdentifier(x) =>
-<<<<<<< HEAD
-                        val idx = tempSymbolTable(x)
-                        val expr = FunctionCall(Identifier("sload"), Seq(ilit(idx)))
-                        Seq(ExpressionStatement(expr))
-                    case NumLiteral(n) =>
-                        Seq(ExpressionStatement(ilit(n)))
-=======
                         store_then_ret(retvar, FunctionCall(Identifier("sload"), Seq(ilit(tempSymbolTable(x)))))
                     case NumLiteral(n) =>
                         store_then_ret(retvar, ilit(n))
->>>>>>> 871e4039
                     case StringLiteral(value) =>
                         assert(assertion = false, "TODO: translation of " + e.toString + " is not implemented")
                         Seq()
                     case TrueLiteral() =>
-<<<<<<< HEAD
-                        Seq(ExpressionStatement(true_lit))
-                    case FalseLiteral() =>
-                        Seq(ExpressionStatement(false_lit))
-=======
                         store_then_ret(retvar, true_lit)
                     case FalseLiteral() =>
                         store_then_ret(retvar, false_lit)
->>>>>>> 871e4039
                     case This() =>
                         assert(assertion = false, "TODO: translation of " + e.toString + " is not implemented")
                         Seq()
@@ -355,14 +311,9 @@
                         assert(assertion = false, "TODO: translation of " + e.toString + " is not implemented")
                         Seq()
                     case Add(e1, e2) =>
-<<<<<<< HEAD
-                        assert(assertion = false, "TODO: translation of " + e.toString + " is not implemented")
-                        Seq()
-=======
                         val e1_id = nextTemp()
                         val e2_id = nextTemp()
                         translateExpr(e1_id, e1) ++ translateExpr(e2_id, e2) ++ store_then_ret(retvar, binary("add", e1_id, e2_id))
->>>>>>> 871e4039
                     case StringConcat(e1, e2) =>
                         assert(assertion = false, "TODO: translation of " + e.toString + " is not implemented")
                         Seq()
@@ -397,11 +348,7 @@
                         assert(assertion = false, "TODO: translation of " + e.toString + " is not implemented")
                         Seq()
                 }
-<<<<<<< HEAD
-            case e @ LocalInvocation(name, genericParams, params, args) =>
-=======
             case e@LocalInvocation(name, genericParams, params, args) =>
->>>>>>> 871e4039
                 //val expr = FunctionCall(Identifier(name),args.map(x => translateExpr(e) match)) // todo iev working here
                 Seq()
             case Invocation(recipient, genericParams, params, name, args, isFFIInvocation) =>
