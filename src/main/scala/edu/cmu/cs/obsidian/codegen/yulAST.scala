--- conflicted
+++ resolved
@@ -4,11 +4,7 @@
 import edu.cmu.cs.obsidian.codegen
 import edu.cmu.cs.obsidian.codegen.Util._
 
-<<<<<<< HEAD
-=======
 import java.io.{FileReader, StringWriter}
-
->>>>>>> 871e4039
 
 // reminder: use abstract class if want to create a base class that requires constructor arguments
 sealed trait YulAST
@@ -64,11 +60,7 @@
 
 case class FunctionCall(functionName: Identifier, arguments: Seq[Expression]) extends Expression {
     override def toString: String = {
-<<<<<<< HEAD
-        s"${functionName.toString}${paren(arguments.map(id=>id.toString).mkString(", "))}"
-=======
         s"${functionName.toString}${paren(arguments.map(id => id.toString).mkString(", "))}"
->>>>>>> 871e4039
     }
 }
 
@@ -104,13 +96,9 @@
 
 case class Switch(expression: Expression, cases: Seq[Case]) extends YulStatement {
     override def toString: String = {
-<<<<<<< HEAD
-        s"switch ${expression.toString}" + "\n" + (if(cases.isEmpty) brace("") else cases.map(c => c.toString).mkString("\n")) + "\n"
-=======
         s"switch ${expression.toString}" + "\n" +
             (if (cases.isEmpty) brace("") else cases.map(c => c.toString).mkString("\n")) +
             "\n"
->>>>>>> 871e4039
     }
 }
 
@@ -169,13 +157,8 @@
         val raw: String = mustache.execute(new StringWriter(), scope).toString
         // mustache butchers certain characters; this fixes that. there may be other characters that
         // need to be added here
-<<<<<<< HEAD
-        raw.replaceAll("&amp;","&").
-            replaceAll("&gt;",">").
-=======
         raw.replaceAll("&amp;", "&").
             replaceAll("&gt;", ">").
->>>>>>> 871e4039
             replaceAll("&#10;", "\n").
             replaceAll("&#61;", "=")
     }
@@ -237,31 +220,9 @@
             }
         }
 
-<<<<<<< HEAD
-        def dispatchEntry(f : FunctionDefinition) : Seq[YulStatement] =
-        {
-            Seq(
-                //    if callvalue() { revert(0, 0) }
-                callvaluecheck,
-                // abi_decode_tuple_(4, calldatasize())
-                codegen.ExpressionStatement(FunctionCall(Identifier("abi_decode_tuple"),Seq(ilit(4),FunctionCall(Identifier("calldatasize"),Seq())))),
-                //    fun_retrieve_24()
-                codegen.ExpressionStatement(FunctionCall(Identifier(functionRename(f.name)),f.parameters.map(p => Identifier(p.name)))), //todo: second argument is highly speculative
-                //    let memPos := allocate_memory(0)
-                codegen.Assignment(Seq(Identifier("memPos")),FunctionCall(Identifier("allocate_memory"),Seq(ilit(0)))),
-                //    let memEnd := abi_encode_tuple__to__fromStack(memPos)
-                codegen.Assignment(Seq(Identifier("memEnd")),FunctionCall(Identifier("abi_encode_tuple_to_fromStack"),Seq(Identifier("memPos")))),
-                //    return(memPos, sub(memEnd, memPos))
-                codegen.ExpressionStatement(FunctionCall(Identifier("return"),Seq(Identifier("memPos"),FunctionCall(Identifier("sub"),Seq(Identifier("memEnd"),Identifier("memPos"))))))
-            )
-        }
-
-        for (sub <- obj.subObjects) { // TODO separate runtime object out as a module (make it verbose)
-=======
         def runtimeFunctions(): Array[Func] = runtimeFunctionArray
 
         for (sub <- obj.subobjects) { // TODO separate runtime object out as a module (make it verbose)
->>>>>>> 871e4039
             for (s <- sub.code.block.statements) { // temporary fix due to issue above
                 s match {
                     case f: FunctionDefinition =>
@@ -282,15 +243,7 @@
             }
         }
 
-<<<<<<< HEAD
-        def deploy(): Array[Call] = deployCall
-        def deployFunctions(): Array[Func] = deployFunctionArray
-        def runtimeFunctions(): Array[Func] = runtimeFunctionArray
         def dispatchCase(): codegen.Switch = codegen.Switch(Identifier("selector"), dispatchArray.toSeq)
-        def defaultReturn(): FunctionCall = FunctionCall(Identifier("return"),Seq(ilit(0),ilit(0)))
-    }
-=======
-        def dispatchCase(): codegen.Switch = codegen.Switch(Identifier("selector"), dispatchArray.toSeq)
 
         def defaultReturn(): FunctionCall = FunctionCall(Identifier("return"), Seq(ilit(0), ilit(0)))
 
@@ -301,5 +254,4 @@
         class Call(val call: String) {}
     }
 
->>>>>>> 871e4039
 }