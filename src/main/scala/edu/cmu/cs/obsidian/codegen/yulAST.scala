package edu.cmu.cs.obsidian.codegen

import com.github.mustachejava.DefaultMustacheFactory
import edu.cmu.cs.obsidian.codegen
import edu.cmu.cs.obsidian.codegen.Util._

import java.io.{FileReader, StringWriter}

// reminder: use abstract class if want to create a base class that requires constructor arguments
sealed trait YulAST

object LiteralKind extends Enumeration {
    type LiteralKind = Value
    val number: codegen.LiteralKind.Value = Value("int")
    val boolean: codegen.LiteralKind.Value = Value("bool")
    val string: codegen.LiteralKind.Value = Value("string")
}

trait Expression extends YulAST

trait YulStatement extends YulAST

// for each asm struct, create a case class
case class TypedName(name: String, ntype: String) extends YulAST

case class Case(value: Literal, body: Block) extends YulAST {
    override def toString: String = {
        s"case ${value.toString} ${brace(body.toString)}"
    }
}

case class Literal(kind: LiteralKind.LiteralKind, value: String, vtype: String) extends Expression {
    override def toString: String = {
        /* todo/iev: i'm not positive if these assertions are the best idea, but they might be
           a nice seatbelt. the constants i'm checking against may be wrong or incomplete right now,
           this needs to be tested. add more complex assertions?
        */
        val msg: String = "internal error: literal with inconsistent type string"
        kind match {
            case LiteralKind.number => assert(vtype == "int", msg)
            case LiteralKind.boolean => assert(vtype == "bool", msg)
            case LiteralKind.string => assert(vtype == "string", msg)
        }
        // from the spec, "Unless it is the default type, the type of a literal has to be specified
        // after a colon", which seems like this should be what we want to do:
        //
        // s"${value}:${mapObsTypeToABI(vtype)}"
        //
        // however, as of 12 April 2021, this produces a ton of warnings from solc about "user
        // defined types are not yet supported"
        kind match {
            case edu.cmu.cs.obsidian.codegen.LiteralKind.number => value
            case edu.cmu.cs.obsidian.codegen.LiteralKind.boolean => value
            case edu.cmu.cs.obsidian.codegen.LiteralKind.string => quote(value)
        }
    }
}

case class Identifier(name: String) extends Expression {
    override def toString: String = {
        name
    }
}

case class FunctionCall(functionName: Identifier, arguments: Seq[Expression]) extends Expression {
    override def toString: String = {
        s"${functionName.toString}${paren(arguments.map(id => id.toString).mkString(", "))}"
    }
}

case class Assignment(variableNames: Seq[Identifier], value: Expression) extends YulStatement {
    override def toString: String = {
        s"let ${variableNames.map(id => id.name).mkString(", ")} := ${value.toString}"
    }
}

case class VariableDeclaration(variables: Seq[TypedName]) extends YulStatement {
    override def toString: String = {
        s"let ${variables.map(id => id.name + ":" + id.ntype).mkString(", ")}"
    }
}

case class FunctionDefinition(name: String,
                              parameters: Seq[TypedName],
                              returnVariables: Seq[TypedName],
                              body: Block) extends YulStatement {
    override def toString: String = {
        val mf = new DefaultMustacheFactory()
        val mustache = mf.compile(new FileReader("Obsidian_Runtime/src/main/yul_templates/function.mustache"), "function")
        val scope = new FuncScope(this)
        mustache.execute(new StringWriter(), scope).toString
    }
}

case class If(condition: Expression, body: Block) extends YulStatement {
    override def toString: String = {
        s"if ${condition.toString} ${brace(body.toString)}"
    }
}

case class Switch(expression: Expression, cases: Seq[Case]) extends YulStatement {
    override def toString: String = {
        s"switch ${expression.toString}" + "\n" +
            (if (cases.isEmpty) brace("") else cases.map(c => c.toString).mkString("\n")) +
            "\n"
    }
}

case class ForLoop(pre: Block, condition: Expression, post: Block, body: Block) extends YulStatement {
    override def toString: String = {
        s"for ${brace(pre.toString)} ${condition.toString} ${brace(post.toString)}" + "\n" +
            brace(body.toString)
    }
}

case class Break() extends YulStatement {
    override def toString: String = "break"
}

case class Continue() extends YulStatement {
    override def toString: String = "continue"
}

case class Leave() extends YulStatement {
    override def toString: String = "leave"
}

case class ExpressionStatement(expression: Expression) extends YulStatement {
    override def toString: String = {
        expression.toString
    }
}

case class Block(statements: Seq[YulStatement]) extends YulStatement {
    override def toString: String = {
        statements.map(s => s.toString).mkString(" ")
    }
}


/*
    Object = 'object' StringLiteral '{' Code ( Object | Data )* '}'
    Code = 'code' Block
    Data = 'data' StringLiteral ( HexLiteral | StringLiteral )
    HexLiteral = 'hex' ('"' ([0-9a-fA-F]{2})* '"' | '\'' ([0-9a-fA-F]{2})* '\'')
    StringLiteral = '"' ([^"\r\n\\] | '\\' .)* '"'
 */
case class Code(block: Block) extends YulAST

case class Data(name: String, hex: Seq[HexLiteral], str: Seq[StringLiteral]) extends YulAST

case class HexLiteral(content: String) extends YulAST

case class StringLiteral(content: String) extends YulAST

case class YulObject(name: String, code: Code, subobjects: Seq[YulObject], data: Seq[Data]) extends YulAST {
    def yulString(): String = {
        val mf = new DefaultMustacheFactory()
        val mustache = mf.compile(new FileReader("Obsidian_Runtime/src/main/yul_templates/object.mustache"), "example")
        val scope = new ObjScope(this)
        val raw: String = mustache.execute(new StringWriter(), scope).toString
        // mustache butchers certain characters; this fixes that. there may be other characters that
        // need to be added here
        raw.replaceAll("&amp;", "&").
            replaceAll("&gt;", ">").
            replaceAll("&#10;", "\n").
            replaceAll("&#61;", "=").
            replaceAll("&quot;", "\"")
    }

    // ObjScope and FuncScope are designed to facilitate mustache templates, with the following rules
    // - Each val is a tag in the template.
    // - If you need to fill in a section with non-empty list, define a function (which takes no args)
    //   named by the section tag, let it return an array of object, the object name does not matter,
    //   but the it must contain a val named by the tag inside the section tag (the best way to understand
    //   this is to track down an example)
    // temporary function, not designed for a full recursive walk through of the object
    class ObjScope(obj: YulObject) {

        val mainContractName: String = obj.name
        val creationObject: String = mainContractName
        val runtimeObject: String = mainContractName + "_deployed"
        var runtimeFunctionArray: Array[Func] = Array[Func]()
        var deployFunctionArray: Array[Func] = Array[Func]()
        var dispatch = false
        var dispatchArray: Array[codegen.Case] = Array[codegen.Case]()
        var deployCall: Array[Call] = Array[Call]()

        val freeMemPointer = 64 // 0x40: currently allocated memory size (aka. free memory pointer)
        val firstFreeMem = 128 //  0x80: first byte in memory not reserved for special usages
        // the free memory pointer points to 0x80 initially
<<<<<<< HEAD
        var memoryInitRuntime: Expression = ap("mstore", ilit(freeMemPointer), ilit(firstFreeMem))
=======
        var memoryInitRuntime: Expression = binary_ap("mstore", ilit(freeMemPointer), ilit(firstFreeMem))
>>>>>>> b4e8fd8e
        var memoryInit: Expression = memoryInitRuntime

        def callValueCheck(): YulStatement = callvaluecheck

        def dispatchEntry(f: FunctionDefinition): Seq[YulStatement] = {
            Seq(
                //    if callvalue() { revert(0, 0) }
                callvaluecheck,
                // abi_decode_tuple_(4, calldatasize())
                codegen.ExpressionStatement(FunctionCall(Identifier("abi_decode_tuple"), Seq(ilit(4), FunctionCall(Identifier("calldatasize"), Seq())))),
                //    fun_retrieve_24()
                codegen.ExpressionStatement(FunctionCall(Identifier(functionRename(f.name)), f.parameters.map(p => Identifier(p.name)))), //todo: second argument is highly speculative
                //    let memPos := allocate_memory(0)
                codegen.Assignment(Seq(Identifier("memPos")), FunctionCall(Identifier("allocate_memory"), Seq(ilit(0)))),
                //    let memEnd := abi_encode_tuple__to__fromStack(memPos)
                codegen.Assignment(Seq(Identifier("memEnd")), FunctionCall(Identifier("abi_encode_tuple_to_fromStack"), Seq(Identifier("memPos")))),
                //    return(memPos, sub(memEnd, memPos))
                codegen.ExpressionStatement(FunctionCall(Identifier("return"), Seq(Identifier("memPos"), FunctionCall(Identifier("sub"), Seq(Identifier("memEnd"), Identifier("memPos"))))))
            )
        }

        def deploy(): Array[Call] = deployCall

        def deployFunctions(): Array[Func] = deployFunctionArray

        for (s <- obj.code.block.statements) {
            s match {
                case f: FunctionDefinition =>
                    deployFunctionArray = deployFunctionArray :+ new Func(f.toString)
                case e: ExpressionStatement =>
                    e.expression match {
                        case f: FunctionCall => deployCall = deployCall :+ new Call(f.toString)
                        case _ =>
                            assert(assertion = false, "TODO: objscope not implemented for expression statement " + e.toString)
                            () // TODO unimplemented
                    }
                case _ =>
                    assert(assertion = false, "TODO: objscope not implemented for block statement " + s.toString)
                    () // TODO unimplemented
            }
        }

        def runtimeFunctions(): Array[Func] = runtimeFunctionArray

        for (sub <- obj.subobjects) { // TODO separate runtime object out as a module (make it verbose)
            for (s <- sub.code.block.statements) { // temporary fix due to issue above
                s match {
                    case f: FunctionDefinition =>
                        dispatch = true
                        runtimeFunctionArray = runtimeFunctionArray :+ new Func(f.toString)
                        dispatchArray = dispatchArray :+ codegen.Case(hexlit(hashOfFunctionDef(f)), Block(dispatchEntry(f)))
                    case e: ExpressionStatement =>
                        e.expression match {
<<<<<<< HEAD
                            case _: FunctionCall =>
=======
                            case f: FunctionCall =>
>>>>>>> b4e8fd8e
                                //TODO what was this line doing?
                                //memoryInitRuntime = f.toString
                                ()
                            case _ =>
                                assert(assertion = false, "TODO: " + e.toString())
                                () // TODO unimplemented
                        }
                    case x =>
                        assert(assertion = false, s"subobject case for ${x.toString} unimplemented")
                        ()
                }
            }
        }


<<<<<<< HEAD
        def dispatchCase(): codegen.Switch = codegen.Switch(Identifier("selector"), dispatchArray.toSeq)

        val datasize: Expression = ap("datasize", stringlit(runtimeObject))

        def codeCopy(): Expression = ap("codecopy", ilit(0), ap("dataoffset", stringlit(runtimeObject)), datasize)

        def defaultReturn(): Expression = ap("return", ilit(0), datasize)
=======

        def dispatchCase(): codegen.Switch = codegen.Switch(Identifier("selector"), dispatchArray.toSeq)

        val datasize: Expression = unary_ap("datasize", stringlit(runtimeObject))

        def codeCopy() : Expression = triple("codecopy",ilit(0), unary_ap("dataoffset",stringlit(runtimeObject)), datasize)

        def defaultReturn(): Expression = binary_ap("return", ilit(0), datasize)
>>>>>>> b4e8fd8e

        class Func(val code: String) {}

        class Case(val hash: String) {}

        class Call(val call: String) {}
    }

}<|MERGE_RESOLUTION|>--- conflicted
+++ resolved
@@ -189,11 +189,9 @@
         val freeMemPointer = 64 // 0x40: currently allocated memory size (aka. free memory pointer)
         val firstFreeMem = 128 //  0x80: first byte in memory not reserved for special usages
         // the free memory pointer points to 0x80 initially
-<<<<<<< HEAD
+
         var memoryInitRuntime: Expression = ap("mstore", ilit(freeMemPointer), ilit(firstFreeMem))
-=======
-        var memoryInitRuntime: Expression = binary_ap("mstore", ilit(freeMemPointer), ilit(firstFreeMem))
->>>>>>> b4e8fd8e
+
         var memoryInit: Expression = memoryInitRuntime
 
         def callValueCheck(): YulStatement = callvaluecheck
@@ -247,11 +245,7 @@
                         dispatchArray = dispatchArray :+ codegen.Case(hexlit(hashOfFunctionDef(f)), Block(dispatchEntry(f)))
                     case e: ExpressionStatement =>
                         e.expression match {
-<<<<<<< HEAD
                             case _: FunctionCall =>
-=======
-                            case f: FunctionCall =>
->>>>>>> b4e8fd8e
                                 //TODO what was this line doing?
                                 //memoryInitRuntime = f.toString
                                 ()
@@ -266,8 +260,6 @@
             }
         }
 
-
-<<<<<<< HEAD
         def dispatchCase(): codegen.Switch = codegen.Switch(Identifier("selector"), dispatchArray.toSeq)
 
         val datasize: Expression = ap("datasize", stringlit(runtimeObject))
@@ -275,16 +267,6 @@
         def codeCopy(): Expression = ap("codecopy", ilit(0), ap("dataoffset", stringlit(runtimeObject)), datasize)
 
         def defaultReturn(): Expression = ap("return", ilit(0), datasize)
-=======
-
-        def dispatchCase(): codegen.Switch = codegen.Switch(Identifier("selector"), dispatchArray.toSeq)
-
-        val datasize: Expression = unary_ap("datasize", stringlit(runtimeObject))
-
-        def codeCopy() : Expression = triple("codecopy",ilit(0), unary_ap("dataoffset",stringlit(runtimeObject)), datasize)
-
-        def defaultReturn(): Expression = binary_ap("return", ilit(0), datasize)
->>>>>>> b4e8fd8e
 
         class Func(val code: String) {}
 
