--- conflicted
+++ resolved
@@ -339,7 +339,6 @@
     val msg: String = s"Can't reassign to variables that are formal parameters or which are used in a dynamic state check."
 }
 
-<<<<<<< HEAD
 case class AmbiguousConstructorError(contractName: String,
                                      arg1: VariableDeclWithSpec, arg2: VariableDeclWithSpec,
                                      exampleFailure: String) extends Error {
@@ -347,9 +346,9 @@
         s"Cannot distinguish the type of the argument ${arg1.varName} of type ${arg1.typIn} from ${arg2.varName} of type ${arg2.typIn}.\n" +
         s"For example, a value of type $exampleFailure could be either ${arg1.typIn} or ${arg2.typIn}.\n" +
         s"Either delete one of the conflicting constructors or change the argument types so that they are distinguishable."
-=======
+}
+
 case class ConstructorAnnotationMissingError(contractName: String) extends Error {
     val msg: String = s"Missing a permission on a constructor of $contractName " +
                       s"(e.g., $contractName@Owned, $contractName@State, where State is a valid state for $contractName)."
->>>>>>> d26ace46
 }