package edu.cmu.cs.obsidian.typecheck

import edu.cmu.cs.obsidian.parser._

<<<<<<< HEAD
import scala.collection.immutable.{TreeMap, TreeSet}
import scala.collection.Map
import scala.collection.mutable.ListBuffer
=======
import scala.collection.immutable.TreeMap
import scala.collection.{Map, mutable}
import scala.collection.mutable.ArrayBuffer
>>>>>>> 1656dc68

sealed trait SimpleType
case class ContractType(contractName: String) extends SimpleType
case class StateType(contractName: String, stateName: String) extends SimpleType

/* This is necessarily different from the representation of types in the AST; it's
* unclear in the AST if a reference is "shared" or "owned" when it has no modifier */
sealed trait Type
case class ReadOnlyRef(t: SimpleType) extends Type
case class SharedRef(t: SimpleType) extends Type
case class OwnedRef(t: SimpleType) extends Type
case class IntType() extends Type
case class BoolType() extends Type
case class StringType() extends Type
/* Used to indicate an error in expressions */
case class BottomType() extends Type


class IndexedState(
                      state: State,
                      insideOf: IndexedContract,
                      fieldLookup: Map[String, Field],
                      txLookup: Map[String, Transaction],
                      funLookup: Map[String, Func]
                  ) {
    def getAst = state

    def getContract = insideOf

    def getField(name: String): Option[Field] = {
        fieldLookup.get(name) match {
            case x@Some(_) => x
            case None => insideOf.getField(name)
        }
    }
    def getTransaction(name: String): Option[Transaction] = {
        txLookup.get(name) match {
            case x@Some(_) => x
            case None => insideOf.getTransaction(name)
        }
    }
    def getFunction(name: String): Option[Func] = {
        funLookup.get(name) match {
            case x@Some(_) => x
            case None => insideOf.getFunction(name)
        }
    }
}

class IndexedContract(
                         contract: Contract,
                         stateLookup: Map[String, IndexedState],
                         fieldLookup: Map[String, Field],
                         txLookup: Map[String, Transaction],
                         funLookup: Map[String, Func]
                     ) {
    def getAst = contract
    def getField = fieldLookup.get(_)
    def getTransaction = txLookup.get(_)
    def getFunction = funLookup.get(_)
    def getState = stateLookup.get(_)

    def getConstructors(): Seq[Constructor] = {
        var constructors: List[Constructor] = Nil
        for (rawDecl <- contract.declarations) {
            if (rawDecl.isInstanceOf[Constructor]) {
                constructors = rawDecl.asInstanceOf[Constructor]::constructors
            }

        }
        constructors
    }
}

class IndexedProgram(
                        program: Program,
                        contractLookup: Map[String, IndexedContract]) {
    def getAst = program
    def getContract = contractLookup.get(_)
}

class Checker {

    type Context = Map[String, Type]
    type Error = String

    val errors = new collection.mutable.ArrayStack[Error]()
    var progInfo: IndexedProgram = null

    private def logError(msg: String): Unit = {
        errors + msg
    }

    private def extractSimpleType(t: Type): Option[SimpleType] = {
        t match {
            case OwnedRef(s) => Some(s)
            case SharedRef(s) => Some(s)
            case ReadOnlyRef(s) => Some(s)
            case _ => None
        }
    }

    private def updateSimpleType(t: Type, newSimple: SimpleType): Type = {
        t match {
            case OwnedRef(s) => OwnedRef(newSimple)
            case SharedRef(s) => SharedRef(newSimple)
            case ReadOnlyRef(s) => ReadOnlyRef(newSimple)
            case ts => ts
        }
    }

    /* true iff [t1 <: t2] */
    private def simpleSubTypeOf(t1: SimpleType, t2: SimpleType): Boolean = {
        (t1, t2) match {
            // reflexivity rules
            case (ContractType(c1), ContractType(c2)) => c1 == c2
            case (StateType(c1, s1), StateType(c2, s2)) => c1 == c2 && s1 == s2

            // we can drop state information
            case (StateType(c1, s1), ContractType(c2)) => c1 == c2

            case _ => false
        }
    }

    /* true iff [t1 <: t2] */
    private def subTypeOf(t1: Type, t2: Type): Boolean = {
        (t1, t2) match {
            case (BottomType(), _) => true
            case (IntType(), IntType()) => true
            case (BoolType(), BoolType()) => true
            case (StringType(), StringType()) => true
            case (OwnedRef(s_t1), OwnedRef(s_t2)) => simpleSubTypeOf(s_t1, s_t2)
            case (ReadOnlyRef(s_t1), ReadOnlyRef(s_t2)) => simpleSubTypeOf(s_t1, s_t2)
            case (SharedRef(s_t1), SharedRef(s_t2)) => simpleSubTypeOf(s_t1, s_t2)
            case _ => false
        }
    }

    private def assertSubType(t1: Type, t2: Type): Unit = {
        if (!subTypeOf(t1, t2)) {
            logError(s"Type $t1 cannot be used as $t2")
        }
    }

    private def simpleUpperBound(t1: SimpleType, t2: SimpleType): Option[SimpleType] = {
        (t1, t2) match {
            case (ContractType(c1), ContractType(c2)) =>
                if (c1 == c2) Some(ContractType(c1)) else None
            case (StateType(c1, s1), StateType(c2, s2)) =>
                if (c1 == c2) {
                    if (s1 == s2) Some(StateType(c1, s1))
                    else Some(ContractType(c1))
                } else {
                    None
                }
            case (StateType(c1, _), c@ContractType(c2)) =>
                if (c1 == c2) Some(c) else None
            case (c@ContractType(c1), StateType(c2, _)) =>
                if (c1 == c2) Some(c) else None
            case _ => None
        }
    }

    private def upperBound(t1: Type, t2: Type): Option[Type] = {
        (t1, t2) match {
            case (IntType(), IntType()) => Some(IntType())
            case (BoolType(), BoolType()) => Some(BoolType())
            case (StringType(), StringType()) => Some(StringType())
            case (OwnedRef(s_t1), OwnedRef(s_t2)) =>
                simpleUpperBound(s_t1, s_t2).flatMap(s => Some(OwnedRef(s)))
            case (ReadOnlyRef(s_t1), ReadOnlyRef(s_t2)) =>
                simpleUpperBound(s_t1, s_t2).flatMap(s => Some(ReadOnlyRef(s)))
            case (SharedRef(s_t1), SharedRef(s_t2)) =>
                simpleUpperBound(s_t1, s_t2).flatMap(s => Some(SharedRef(s)))
            case _ => None
        }
    }

    private def translateType(t: AstType): Type = {

        val getModifier = (t: SimpleType, mods: Seq[TypeModifier], contractName: String) => {
            val contract = progInfo.getContract(contractName).get.getAst
            // TODO: what is the behavior of a contract that is not labeled?
            val mod = contract.mod match {
                case Some(m) => m
                case None => IsOwned
            }

            /* if a reference is 'readonly', it is labeled as such; otherwise, it is 'owned'/'shared', based on the
             * declaration of the contract itself */
            if (mods.contains(IsReadOnly)) {
                new ReadOnlyRef(t)
            } else if (mod == IsOwned) {
                new OwnedRef(t)
            } else {
                // TODO: are main contracts always deemed shared by the type system?
                new SharedRef(t)
            }
        }

        t match {
            case AstIntType() => new IntType()
            case AstBoolType() => new BoolType()
            case AstStringType() => new StringType()
            case AstContractType(mods, name) =>
                getModifier(new ContractType(name), mods, name)
            case AstStateType(mods, nameC, nameS) =>
                getModifier(new StateType(nameC, nameS), mods, nameC)
        }
    }


    private def checkExpr(
                             insideOfMethod: Either[Transaction, Func],
                             insideOfContract: Either[IndexedState, IndexedContract],
                             context: Context,
                             e: Expression
                         ): (Type, Context) = {

        /* returns [t] if [e : t], otherwise returns BottomType */
        def assertTypeEquality(e: Expression, t: Type, c: Context): (Type, Context) = {
            val (tPrime, cPrime) = checkExpr(insideOfMethod, insideOfContract, c, e)
            if (t == tPrime) (t, cPrime) else {
                logError(f"$e must have type $t")
                (BottomType(), cPrime)
            }
        }

        def assertOperationType(e1: Expression, e2: Expression, t: Type): (Type, Context) = {
            val (t1, c1) = assertTypeEquality(e1, t, context)
            val (t2, c2) = assertTypeEquality(e2, t, c1)
            if (t1 == BottomType() || t2 == BottomType()) (BottomType(), c2) else (t, c2)
        }

        def assertComparisonType(e1: Expression, e2: Expression): (Type, Context) = {
            val (t1, c1) = assertTypeEquality(e1, IntType(), context)
            val (t2, c2) = assertTypeEquality(e2, IntType(), c1)
            if (t1 == BottomType() || t2 == BottomType()){
                logError(f"$e1 and $e2 must have type int")
                (BottomType(), c2)
            }  else (BoolType(), c2)
        }

        def checkArgsTx(tx: Transaction, args: Seq[Expression], context: Context): Context = {
           context
        }

        def checkArgsFun(fun: Func, args: Seq[Expression], context: Context): Context = {
            context
        }

         e match {
             case Variable(x: String) =>
                 context get x match {
                     case Some(t) => t match {
                         case OwnedRef(simp) => (OwnedRef(simp), context.updated(x, ReadOnlyRef(simp)))
                         case _ => (t, context)
                     }
                     case None =>
                         logError(s"Variable $x undefined")
                         (BottomType(), context)
                 }
             case NumLiteral(value: Int) => (IntType(), context)
             case StringLiteral(value: String) => (StringType(), context)
             case TrueLiteral() => (BoolType(), context)
             case FalseLiteral() => (BoolType(), context)
             case This() =>
                 val baseType = insideOfContract match {
                     case Left(s) => StateType(s.getContractAst.name, s.getAst.name)
                     case Right(c) => ContractType(c.getAst.name)
                 }
                 insideOfMethod match {
                     // if we're in a transaction, we can consider [this] to be [owned]
                     case Left(tx) => (OwnedRef(baseType), context)
                     // if we're in a function, [this] must be deemed [readonly]
                     case Right(fun) => (ReadOnlyRef(baseType), context)
                 }
             case Conjunction(e1: Expression, e2: Expression) =>
                 assertOperationType(e1, e2, BoolType())
             case Disjunction(e1: Expression, e2: Expression) =>
                 assertOperationType(e1, e2, BoolType())
             case LogicalNegation(e: Expression) =>
                 assertTypeEquality(e, BoolType(), context)
             case Add(e1: Expression, e2: Expression) =>
                 assertOperationType(e1, e2, IntType())
             case Subtract(e1: Expression, e2: Expression) =>
                 assertOperationType(e1, e2, IntType())
             case Divide(e1: Expression, e2: Expression) =>
                 assertOperationType(e1, e2, IntType())
             case Multiply(e1: Expression, e2: Expression) =>
                 assertOperationType(e1, e2, IntType())
             case Equals(e1: Expression, e2: Expression) =>
                 val (t1, c1) = checkExpr(insideOfMethod, insideOfContract, context, e1)
                 val (t2, c2) = checkExpr(insideOfMethod, insideOfContract, c1, e2)
                 if (t1 == t2) (t1, c2) else (BottomType(), c2)
             case GreaterThan(e1: Expression, e2: Expression) =>
                 assertComparisonType(e1, e2)
             case GreaterThanOrEquals(e1: Expression, e2: Expression) =>
                 assertComparisonType(e1, e2)
             case LessThan(e1: Expression, e2: Expression) =>
                 assertComparisonType(e1, e2)
             case LessThanOrEquals(e1: Expression, e2: Expression) =>
                 assertComparisonType(e1, e2)
             case NotEquals(e1: Expression, e2: Expression) =>
                 val (t1, c1) = checkExpr(insideOfMethod, insideOfContract, context, e1)
                 val (t2, c2) = checkExpr(insideOfMethod, insideOfContract, c1, e2)
                 if (t1 == t2) (t1, c2) else (BottomType(), c2)
             case Dereference(e: Expression, f: String) => (BottomType(), context) // todo
             case LocalInvocation(name: String, args: Seq[Expression]) =>
                 insideOfContract match {
                     case Left(state) => state.getTransaction(name) match {
                         case Some(tx) =>
                             val cPrime = checkArgsTx(tx, args, context)
                             tx.retType match{
                                 case Some(rType) => (translateType(rType), cPrime)
                                 case None => (BottomType(), cPrime)
                             }
                         case None => state.getFunction(name) match {
                             case Some(fun) =>
                                 val cPrime = checkArgsFun(fun, args, context)
                                 fun.retType match{
                                     case Some(rType) => (translateType(rType), cPrime)
                                     case None => (BottomType(), cPrime)
                                 }
                             case None => (BottomType(), context)

                         }
                     }
                     case Right(contract) => contract.getTransaction(name) match {
                         case Some(tx) =>
                             val cPrime = checkArgsTx(tx, args, context)
                             tx.retType match{
                                 case Some(rType) => (translateType(rType), cPrime)
                                 case None => (BottomType(), cPrime)
                             }
                         case None => contract.getFunction(name) match {
                             case Some(fun) =>
                                 val cPrime = checkArgsFun(fun, args, context)
                                 fun.retType match{
                                     case Some(rType) => (translateType(rType), cPrime)
                                     case None => (BottomType(), cPrime)
                                 }
                             case None => (BottomType(), context)

                         }
                     }
                 }
             case Invocation(recipient: Expression, name: String, args: Seq[Expression]) => (BottomType(), context) // todo
             case Construction(name: String, args: Seq[Expression]) => (BottomType(), context) // todo
         }
    }


    private def checkExprs(
                                    insideOfMethod: Either[Transaction, Func],
                                    insideOfContract: Either[IndexedState, IndexedContract],
                                    context: Context,
                                    es: Seq[Expression]
                                ): (Seq[Type], Context) = {
        val types = new ListBuffer[Type]()
        var contextPrime = context
        for (e <- es) {
            val (t, contextPrime2) =
                checkExpr(insideOfMethod, insideOfContract, contextPrime, e)
            contextPrime = contextPrime2
            types.append(t)
        }
        (types, contextPrime)
    }

    private def checkStatementSequence(
                                          insideOfMethod: Either[Transaction, Func],
                                          insideOfContract: Either[IndexedState, IndexedContract],
                                          context: Context,
                                          s: Seq[Statement]
                                      ): Context = {
        s.foldLeft(context)((prevContext: Context, s: Statement) =>
                checkStatement(insideOfMethod, insideOfContract, prevContext, s))
    }

    private def mergeContext(context1: Context, context2: Context): Context = {
        var mergedContext = new TreeMap[String, Type]()

        val onlyIn1: Set[String] = context1.keys.toSet.diff(context2.keys.toSet)
        val onlyIn2: Set[String] = context2.keys.toSet.diff(context1.keys.toSet)
        val inBoth = context1.keys.toSet.intersect(context2.keys.toSet)

        for (x <- inBoth) {
            val t1 = context1(x)
            val t2 = context2(x)
            upperBound(t1, t2) match {
                case Some(u) => mergedContext = mergedContext.updated(x, u)
                case None =>
                    logError(s"Variable $x is incompatibly typed as both $t1 and $t2 after branch")
            }
        }

        for (x <- onlyIn1) {
            context1(x) match {
                case OwnedRef(_) =>
                    logError(s"Variable $x is owned in at least one branch, but is dropped in others")
                case _ => ()
            }
        }

        for (x <- onlyIn2) {
            context2(x) match {
                case OwnedRef(_) =>
                    logError(s"Variable $x is owned in at least one branch, but is dropped in others")
                case _ => ()
            }
        }

        mergedContext
    }

    // returns [Some(err)] if [spec] and [args] match, [None] if they do
    private def checkArgs(spec: Seq[VariableDecl], args: Seq[Type]): Option[Seq[Error]] = {
        val (specL, argsL) = (spec.length, args.length)
        if (specL > argsL) {
            Some(s"Too few arguments: expected $specL but only found $argsL"::Nil)
        } else if (specL < argsL) {
            Some(s"Too many arguments: expected $specL but found $argsL"::Nil)
        } else {
            val specList = spec.toIterator
            var errList: List[Error] = Nil
            for (argType <- args) {
                val expectedType = translateType(specList.next().typ)
                if (!subTypeOf(argType, expectedType)) {
                    errList = s"Type $argType cannot be used as $expectedType"::errList
                }
            }
            Some(errList)
        }
    }

    private def assertArgsCorrect(specs: Seq[Seq[VariableDecl]], args: Seq[Type]): Unit = {
        var errs: List[Error] = Nil
        for (spec <- specs) {
            checkArgs(spec, args) match {
                case None => return
                case Some(newErrs) => errs = newErrs.toList ++ errs
            }
        }
        errs.foreach(logError)
    }

    private def checkStatement(
                                  insideOfMethod: Either[Transaction, Func],
                                  insideOfContract: Either[IndexedState, IndexedContract],
                                  context: Context,
                                  s: Statement
                              ): Context = {

        val checkExpr = (context: Context, e: Expression) =>
            this.checkExpr(insideOfMethod, insideOfContract, context, e)
        val checkExprs = (context: Context, es: Seq[Expression]) =>
            this.checkExprs(insideOfMethod, insideOfContract, context, es)

        s match {
            case VariableDecl(typ: AstType, varName: String) =>
                context.updated(varName, translateType(typ))

            case VariableDeclWithInit(typ: AstType, varName: String, e: Expression) =>
                val (t, contextPrime) = checkExpr(context, e)
                val tDecl = translateType(typ)
                assertSubType(t, tDecl)
                contextPrime.updated(varName, tDecl)

            case Return =>
                insideOfMethod match {
                    /* the tx/function must have no return type */
                    case Left(Transaction(_,_, None ,_,_)) | Right(Func(_,_, None ,_)) => context
                    case _ =>
                        logError("Must return a value of the specified return type")
                        context

                }

            case ReturnExpr(e: Expression) =>
                val (t, contextPrime) = checkExpr(context, e)
                val tRet = insideOfMethod match {
                    /* must be no return type */
                    case Left(Transaction(_, _, Some(t), _, _)) => translateType(t)
                    case Right(Func(_, _, Some(t), _)) => translateType(t)
                    case _ =>
                        logError("Cannot return a value for a method with no return type")
                        return contextPrime
                }
                assertSubType(t, tRet)
                contextPrime

            case Transition(newStateName: String, updates: Seq[(Variable, Expression)]) =>
                val (cName, sName) = extractSimpleType(context("this")) match {
                    case Some(StateType(c, s)) => (c, s)
                    case _ =>
                        logError("'this' must be typed to a particular state to transition")
                        return context
                }

                val indexedContract = insideOfContract.fold(_.getContract, identity)
                val indexedOldState = indexedContract.getState(sName).get

                if (indexedContract.getState(newStateName).isEmpty) {
                    logError(s"State $newStateName not found in contract $cName")
                    return context
                }

                val indexedNewState = indexedContract.getState(newStateName).get

                val oldFields = indexedOldState.getAst.declarations
                    .filter(_.isInstanceOf[Field])
                    .map(_.asInstanceOf[Field].fieldName)
                val newFields = indexedNewState.getAst.declarations
                    .filter(_.isInstanceOf[Field])
                    .map(_.asInstanceOf[Field].fieldName)

                val toInitialize = newFields.toSet - oldFields.toSet

                if (updates.map(_._1.x).toSet != toInitialize) {
                    logError(s"Transition from $sName to $newStateName must update exactly the following set of" +
                             s" fields: $toInitialize")
                }

                var types = new ListBuffer[Type]()
                types = BottomType() +: types

                var contextPrime = context
                for ((Variable(f), e) <- updates) {
                    val (t, contextPrime2) = checkExpr(contextPrime, e)
                    contextPrime = contextPrime2
                    val fieldType = translateType(indexedNewState.getField(f).get.typ)
                    assertSubType(t, fieldType)
                }

                val newType = updateSimpleType(context("this"), StateType(cName, newStateName))
                contextPrime.updated("this", newType)

            case Assignment(assignTo: Expression, e: Expression) =>
                val (t, contextPrime) = checkExpr(context, e)
                assignTo match {

                    // assigment is of the form "x = e"
                    case Variable(x) =>
                        val contextType = context.get(s"$x")
                        if (contextType.isEmpty) logError(s"Variable $x not found in context")
                        else assertSubType(t, contextType.get)
                        contextPrime

                    // assignment is of the form "e1.f = e2"
                    case Dereference(e, f) =>
                        val (derefType, contextPrime2) = checkExpr(contextPrime, e)
                        val fieldType = extractSimpleType(derefType) match {
                            // [e] is of contract type
                            case Some(ContractType(cName)) =>

                                val lookup = progInfo.getContract(cName)
                                    .flatMap(_.getField(f))

                                if (lookup.isEmpty) {
                                    logError(s"Field $f not found in contract $cName")
                                    return contextPrime2
                                }
                                translateType(lookup.get.typ)

                            // [e] is of state type
                            case Some(StateType(cName, sName)) =>

                                val lookup = progInfo.getContract(cName)
                                    .flatMap(_.getState(sName))
                                    .flatMap(_.getField(f))

                                if (lookup.isEmpty) {
                                    logError(s"Field $f not found in state $cName.$sName")
                                    return contextPrime2
                                }
                                translateType(lookup.get.typ)

                            // [e] is a primitive type
                            case None =>
                                logError(s"Cannot dereference expression $e of type $derefType")
                                return contextPrime2
                        }

                        assertSubType(t, fieldType)
                        return contextPrime2

                    // assignment target is neither a variable nor a field
                    case _ =>
                        logError("Assignment target must be a local variable or a field")
                        return contextPrime
                }

            case Throw() => context

            case If(eCond: Expression, s: Seq[Statement]) =>
                val (t, contextPrime) = checkExpr(context, eCond)
                assertSubType(t, BoolType())
                checkStatementSequence(insideOfMethod, insideOfContract, contextPrime, s)

            case IfThenElse(eCond: Expression, s1: Seq[Statement], s2: Seq[Statement]) =>
                val (t, contextPrime) = checkExpr(context, eCond)
                assertSubType(t, BoolType())
                val contextIfTrue =
                    checkStatementSequence(insideOfMethod, insideOfContract, contextPrime, s1)
                val contextIfFalse =
                    checkStatementSequence(insideOfMethod, insideOfContract, contextPrime, s2)
                mergeContext(contextIfFalse, contextIfTrue)

            case TryCatch(s1: Seq[Statement], s2: Seq[Statement]) =>
                val contextIfTry =
                    checkStatementSequence(insideOfMethod, insideOfContract, context, s1)
                val contextIfCatch =
                    checkStatementSequence(insideOfMethod, insideOfContract, context, s2)
                mergeContext(contextIfTry, contextIfCatch)

            case Switch(e: Expression, cases: Seq[SwitchCase]) => context

            case LocalInvocation(name: String, args: Seq[Expression]) =>
                val contract = insideOfContract.fold(_.getContract, identity)
                val (txLookup, funLookup) = extractSimpleType(context("this")) match {
                    case Some(StateType(_, sName)) =>
                        (contract.getState(sName).get.getFunction(name),
                         contract.getState(sName).get.getTransaction(name))
                    case _ => (contract.getFunction(name), contract.getTransaction(name))
                }

                val (spec, ret) = (txLookup, funLookup) match {
                    case (None, None) =>
                        logError(s"No function or transaction named $name found")
                        return context
                    case (_, Some(Transaction(_, txArgs, txRet, _, _))) => (txArgs, txRet)
                    case (Some(Func(_, funArgs, funRet, _)), _) => (funArgs, funRet)
                }

                val (types, contextPrime) = checkExprs(context, args)
                assertArgsCorrect(spec::Nil, types)

                if (ret.isDefined && translateType(ret.get).isInstanceOf[OwnedRef]) {
                    logError(s"Call to $name leaks ownership of the return value")
                }

                contextPrime

            case Invocation(recipient: Expression, name: String, args: Seq[Expression]) =>

                val (tRecipient, contextPrime) = checkExpr(context, recipient)
                val (txLookup, funLookup) = extractSimpleType(tRecipient) match {
                    case Some(StateType(cName, sName)) =>
                        val contract = progInfo.getContract(cName).get
                        (contract.getState(sName).get.getFunction(name),
                            contract.getState(sName).get.getTransaction(name))
                        contract.getFunction(name)
                    case Some(ContractType(cName)) =>
                        val contract = progInfo.getContract(cName).get
                        (contract.getFunction(name), contract.getTransaction(name))
                    case _ =>
                        logError(s"Cannot invoke functions or transactions on type $tRecipient")
                        return contextPrime
                }

                val (spec, ret) = (txLookup, funLookup) match {
                    case (None, None) =>
                        logError(s"No function or transaction named $name found")
                        return context
                    case (Some(Transaction(_, args, ret, _, _)), _) => (args, ret)
                    case (_, Some(Func(_, args, ret, _))) => (args, ret)
                }

                val (types, contextPrime2) = checkExprs(context, args)
                assertArgsCorrect(spec::Nil, types)

                if (ret.isDefined && translateType(ret.get).isInstanceOf[OwnedRef]) {
                    logError(s"Call to $name leaks ownership of the return value")
                }

                contextPrime2

            case Construction(name: String, args: Seq[Expression]) =>
                val constructors = progInfo.getContract(name) match {
                    case None =>
                        logError(s"Cannot find contract with name $name")
                        return context
                    case Some(contract) =>
                        contract.getConstructors()
                }

                val (argTypes, contextPrime) = checkExprs(context, args)
                assertArgsCorrect(constructors.map(_.args).toSeq, argTypes)

                contextPrime

            case expr =>
                logError(s"Statement $expr has no side effects")
                context
        }
    }

    private def checkSimpleType(st: SimpleType): Option[String] = {
        st match {
            case ContractType(name) =>
                val lookup = progInfo.getContract(name)
                if (lookup.isEmpty) Some(s"Couldn't find a contract named $name")
                else None
            case StateType(cName, sName) =>
                val ctLookup = progInfo.getContract(cName)
                if (ctLookup.isEmpty) return Some(s"Couldn't find a contract named $cName")
                val stLookup = ctLookup.get.getState(sName)
                if (stLookup.isEmpty) return Some(s"Couldn't find a state named $sName in contract $cName")
                None
        }
    }

    private def checkField(field: Field): Option[String] = {
        translateType(field.typ) match {
            case OwnedRef(simple) => checkSimpleType(simple)

            case SharedRef(StateType(_, _)) => Some(s"State-specific types are not safe for 'shared' references")
            case SharedRef(simple) => checkSimpleType(simple)

            case ReadOnlyRef(StateType(_, _)) => Some(s"State-specific types are not safe for 'readonly' references")
            case ReadOnlyRef(simple) => checkSimpleType(simple)

            case _ => None
        }
    }

    private def checkTransaction(
                                    tx: Transaction,
                                    insideOfContract: Either[IndexedState, IndexedContract]
                                ): Unit = {
        var initContext = new TreeMap[String, Type]()

        for (arg <- tx.args) {
            initContext = initContext.updated(arg.varName, translateType(arg.typ))
        }

        val thisType = insideOfContract match {
            case Left(indexed) =>
                OwnedRef(StateType(indexed.getContract.getAst.name, indexed.getAst.name))
            case Right(indexed) =>
                OwnedRef(ContractType(indexed.getAst.name))
        }
        val cName = insideOfContract.fold(_.getContract.getAst.name, _.getAst.name)

        initContext = initContext.updated("this", thisType)

        val outputContext =
            checkStatementSequence(Left(tx), insideOfContract, initContext, tx.body)

        assertSubType(outputContext("this"), OwnedRef(ContractType(cName)))

        for ((x, t) <- outputContext) {
            if (t.isInstanceOf[OwnedRef]) {
                logError(s"Variable $x holds ownership, but is unused at the end of the transaction")
            }
        }

        // todo: analyze that there is a return in every branch
    }

    private def checkFunc(func: Func, insideOf: Contract): Unit = {
        None // todo
    }

    private def checkState(insideOf: IndexedContract, state: State): Unit = {
        val indexed = insideOf.getState(state.name).get
        for (decl <- state.declarations) {
            decl match {
                case t@Transaction(_,_,_,_,_) => checkTransaction(t, Left(indexed))
                case f@Field(_,_) => checkField(f)
                case _ => () // TODO
            }
        }
    }

    private def checkContract(contract: Contract): Unit = {
        val indexed = progInfo.getContract(contract.name).get
        for (decl <- contract.declarations) {
            decl match {
                case t@Transaction(_,_,_,_,_) => checkTransaction(t, Right(indexed))
                case s@State(_,_) => checkState(indexed, s)
                case f@Field(_,_) => checkField(f)
                case _ => () // TODO
            }
        }
    }

    private def indexDecl(decls: Seq[Declaration]
                         ): (Map[String, Field], Map[String, Transaction], Map[String, Func]) = {
        var fieldLookup = new TreeMap[String, Field]()
        var txLookup = new TreeMap[String, Transaction]()
        var funLookup = new TreeMap[String, Func]()

        for (decl <- decls) {
            decl match {
                case f@Field(_, name) => fieldLookup = fieldLookup.updated(name, f)
                case t@Transaction(name, _, _, _, _) => txLookup = txLookup.updated(name, t)
                case f@Func(name, _, _, _) => funLookup = funLookup.updated(name, f)
                case _ => ()
            }
        }

        (fieldLookup, txLookup, funLookup)
    }

    private def indexState(state: State, insideOf: IndexedContract): IndexedState = {
        val (fieldLookup, txLookup, funLookup) = indexDecl(state.declarations)

        new IndexedState(state, insideOf, fieldLookup, txLookup, funLookup)
    }

    private def indexContract(contract: Contract): IndexedContract = {
        val (fieldLookup, txLookup, funLookup) = indexDecl(contract.declarations)

        /* this is mutable essentially in order to easily allow the construction of a circular reference between
         * an [IndexedState] object and its containing [IndexedContract] */
        val stateLookup = new collection.mutable.HashMap[String, IndexedState]()

        val indexed = new IndexedContract(contract, stateLookup, fieldLookup, txLookup, funLookup)

        /* now that we have the [IndexedContract], we index states and put them in the map */

        for (decl <- contract.declarations) {
            decl match {
                case s@State(name, _) => stateLookup.put(name, indexState(s, indexed))
                case _ => ()
            }
        }

        indexed
    }

    /* this doesn't actually check anything, but indexes data by name so that searching for a
     * contract/field/tx/function is easy/fast */
    private def indexProgram(program: Program): Unit = {
        var contractLookup = new TreeMap[String, IndexedContract]
        for (contract <- program.contracts) {
            contractLookup = contractLookup.updated(contract.name, indexContract(contract))
        }

        progInfo = new IndexedProgram(program, contractLookup)
    }

    /* [true] if no type errors, [false] otherwise */
    def checkProgram(program: Program): Boolean = {
        indexProgram(program)
        for (contract <- program.contracts) {
            checkContract(contract)
        }

        for (err <- errors) {
            println(s"Typechecking failure:\n$err")
            println()
        }

        errors.isEmpty
    }
}<|MERGE_RESOLUTION|>--- conflicted
+++ resolved
@@ -2,15 +2,12 @@
 
 import edu.cmu.cs.obsidian.parser._
 
-<<<<<<< HEAD
 import scala.collection.immutable.{TreeMap, TreeSet}
 import scala.collection.Map
 import scala.collection.mutable.ListBuffer
-=======
 import scala.collection.immutable.TreeMap
 import scala.collection.{Map, mutable}
 import scala.collection.mutable.ArrayBuffer
->>>>>>> 1656dc68
 
 sealed trait SimpleType
 case class ContractType(contractName: String) extends SimpleType
@@ -280,7 +277,7 @@
              case FalseLiteral() => (BoolType(), context)
              case This() =>
                  val baseType = insideOfContract match {
-                     case Left(s) => StateType(s.getContractAst.name, s.getAst.name)
+                     case Left(s) => StateType(s.getContract.getAst.name, s.getAst.name)
                      case Right(c) => ContractType(c.getAst.name)
                  }
                  insideOfMethod match {
