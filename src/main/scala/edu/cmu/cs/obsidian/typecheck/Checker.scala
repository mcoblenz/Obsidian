package edu.cmu.cs.obsidian.typecheck

import edu.cmu.cs.obsidian.parser._

import scala.collection.mutable.ListBuffer
import scala.collection.immutable.TreeMap
import scala.collection.Map

sealed trait SimpleType
case class ContractType(contractName: String) extends SimpleType
case class StateType(contractName: String, stateName: String) extends SimpleType

/* This is necessarily different from the representation of types in the AST; it's
* unclear in the AST if a reference is "shared" or "owned" when it has no modifier */
sealed trait Type
case class ReadOnlyRef(t: SimpleType) extends Type
case class SharedRef(t: SimpleType) extends Type
case class OwnedRef(t: SimpleType) extends Type
case class IntType() extends Type
case class BoolType() extends Type
case class StringType() extends Type
/* Used to indicate an error in expressions */
case class BottomType() extends Type


class IndexedState(
                      state: State,
                      insideOf: IndexedContract,
                      fieldLookup: Map[String, Field],
                      txLookup: Map[String, Transaction],
                      funLookup: Map[String, Func]
                  ) {
    def getAst: State = state

    def getContract: IndexedContract = insideOf

    def getContract = insideOf

    def getField(name: String): Option[Field] = {
        fieldLookup.get(name) match {
            case x@Some(_) => x
            case None => insideOf.getField(name)
        }
    }
    def getTransaction(name: String): Option[Transaction] = {
        txLookup.get(name) match {
            case x@Some(_) => x
            case None => insideOf.getTransaction(name)
        }
    }
    def getFunction(name: String): Option[Func] = {
        funLookup.get(name) match {
            case x@Some(_) => x
            case None => insideOf.getFunction(name)
        }
    }
}

class IndexedContract(
                         contract: Contract,
                         stateLookup: Map[String, IndexedState],
                         fieldLookup: Map[String, Field],
                         txLookup: Map[String, Transaction],
                         funLookup: Map[String, Func]
                     ) {
    def getAst: Contract = contract
    def getField: Function[String, Option[Field]] = fieldLookup.get
    def getTransaction: Function[String, Option[Transaction]] = txLookup.get
    def getFunction: Function[String, Option[Func]] = funLookup.get
    def getState: Function[String, Option[IndexedState]] = stateLookup.get

    def getConstructors: Seq[Constructor] = {
        var constructors: List[Constructor] = Nil
        for (rawDecl <- contract.declarations) {
            rawDecl match {
                case c: Constructor =>
                    constructors = c::constructors
            }

        }
        constructors
    }
}

class IndexedProgram(
                        program: Program,
                        contractLookup: Map[String, IndexedContract]) {
    def getAst: Program = program
    def getContract: Function[String, Option[IndexedContract]] = contractLookup.get
}

class Checker {

    type Context = Map[String, Type]
    type Error = String

    val errors = new collection.mutable.ArrayStack[Error]()
    var progInfo: IndexedProgram = _

    private def logError(msg: String): Unit = {
        errors.push(msg)
    }

    private def extractSimpleType(t: Type): Option[SimpleType] = {
        t match {
            case OwnedRef(s) => Some(s)
            case SharedRef(s) => Some(s)
            case ReadOnlyRef(s) => Some(s)
            case _ => None
        }
    }

    private def updateSimpleType(t: Type, newSimple: SimpleType): Type = {
        t match {
            case OwnedRef(s) => OwnedRef(newSimple)
            case SharedRef(s) => SharedRef(newSimple)
            case ReadOnlyRef(s) => ReadOnlyRef(newSimple)
            case ts => ts
        }
    }

    /* true iff [t1 <: t2] */
    private def simpleSubTypeOf(t1: SimpleType, t2: SimpleType): Boolean = {
        (t1, t2) match {
            // reflexivity rules
            case (ContractType(c1), ContractType(c2)) => c1 == c2
            case (StateType(c1, s1), StateType(c2, s2)) => c1 == c2 && s1 == s2

            // we can drop state information
            case (StateType(c1, s1), ContractType(c2)) => c1 == c2

            case _ => false
        }
    }

    /* true iff [t1 <: t2] */
    private def subTypeOf(t1: Type, t2: Type): Boolean = {
        (t1, t2) match {
            case (BottomType(), _) => true
            case (IntType(), IntType()) => true
            case (BoolType(), BoolType()) => true
            case (StringType(), StringType()) => true
            case (OwnedRef(s_t1), OwnedRef(s_t2)) => simpleSubTypeOf(s_t1, s_t2)
            case (ReadOnlyRef(s_t1), ReadOnlyRef(s_t2)) => simpleSubTypeOf(s_t1, s_t2)
            case (SharedRef(s_t1), SharedRef(s_t2)) => simpleSubTypeOf(s_t1, s_t2)
            case _ => false
        }
    }

    private def assertSubType(t1: Type, t2: Type): Unit = {
        if (!subTypeOf(t1, t2)) {
            logError(s"Type $t1 cannot be used as $t2")
        }
    }

    private def simpleUpperBound(t1: SimpleType, t2: SimpleType): Option[SimpleType] = {
        (t1, t2) match {
            case (ContractType(c1), ContractType(c2)) =>
                if (c1 == c2) Some(ContractType(c1)) else None
            case (StateType(c1, s1), StateType(c2, s2)) =>
                if (c1 == c2) {
                    if (s1 == s2) Some(StateType(c1, s1))
                    else Some(ContractType(c1))
                } else {
                    None
                }
            case (StateType(c1, _), c@ContractType(c2)) =>
                if (c1 == c2) Some(c) else None
            case (c@ContractType(c1), StateType(c2, _)) =>
                if (c1 == c2) Some(c) else None
            case _ => None
        }
    }

    private def upperBound(t1: Type, t2: Type): Option[Type] = {
        (t1, t2) match {
            case (IntType(), IntType()) => Some(IntType())
            case (BoolType(), BoolType()) => Some(BoolType())
            case (StringType(), StringType()) => Some(StringType())
            case (OwnedRef(s_t1), OwnedRef(s_t2)) =>
                simpleUpperBound(s_t1, s_t2).flatMap(s => Some(OwnedRef(s)))
            case (ReadOnlyRef(s_t1), ReadOnlyRef(s_t2)) =>
                simpleUpperBound(s_t1, s_t2).flatMap(s => Some(ReadOnlyRef(s)))
            case (SharedRef(s_t1), SharedRef(s_t2)) =>
                simpleUpperBound(s_t1, s_t2).flatMap(s => Some(SharedRef(s)))
            case _ => None
        }
    }

    private def translateType(t: AstType): Type = {

        val getModifier = (t: SimpleType, mods: Seq[TypeModifier], contractName: String) => {
            val contract = progInfo.getContract(contractName).get.getAst
            // TODO: what is the behavior of a contract that is not labeled?
            val mod = contract.mod match {
                case Some(m) => m
                case None => IsOwned
            }

            /* if a reference is 'readonly', it is labeled as such; otherwise, it is 'owned'/'shared', based on the
             * declaration of the contract itself */
            if (mods.contains(IsReadOnly)) {
                ReadOnlyRef(t)
            } else if (mod == IsOwned) {
                OwnedRef(t)
            } else {
                // TODO: are main contracts always deemed shared by the type system?
                SharedRef(t)
            }
        }

        t match {
            case AstIntType() => IntType()
            case AstBoolType() => BoolType()
            case AstStringType() => StringType()
            case AstContractType(mods, name) =>
                getModifier(ContractType(name), mods, name)
            case AstStateType(mods, nameC, nameS) =>
                getModifier(StateType(nameC, nameS), mods, nameC)
        }
    }


    private def checkExpr(
                             insideOfMethod: Either[Transaction, Func],
                             insideOfContract: Either[IndexedState, IndexedContract],
                             context: Context,
                             e: Expression
                         ): (Type, Context) = {

        /* returns [t] if [e : t], otherwise returns BottomType */
        def assertTypeEquality(e: Expression, t: Type, c: Context): (Type, Context) = {
            val (tPrime, cPrime) = checkExpr(insideOfMethod, insideOfContract, c, e)
            if (t == tPrime) (t, cPrime) else {
                logError(f"$e must have type $t")
                (BottomType(), cPrime)
            }
        }

        def assertOperationType(e1: Expression, e2: Expression, t: Type): (Type, Context) = {
            val (t1, c1) = assertTypeEquality(e1, t, context)
            val (t2, c2) = assertTypeEquality(e2, t, c1)
            if (t1 == BottomType() || t2 == BottomType()) (BottomType(), c2) else (t, c2)
        }

        def assertComparisonType(e1: Expression, e2: Expression): (Type, Context) = {
            val (t1, c1) = assertTypeEquality(e1, IntType(), context)
            val (t2, c2) = assertTypeEquality(e2, IntType(), c1)
            if (t1 == BottomType() || t2 == BottomType()){
                logError(f"$e1 and $e2 must have type int")
                (BottomType(), c2)
            }  else (BoolType(), c2)
        }

<<<<<<< HEAD
=======
        def checkArgsTx(tx: Transaction, args: Seq[Expression], context: Context): Context = {
            context
        }

        def checkArgsFun(fun: Func, args: Seq[Expression], context: Context): Context = {
            context
        }

>>>>>>> 05677d2b
         e match {
             case Variable(x: String) =>
                 context get x match {
                     case Some(t) => t match {
                         case OwnedRef(simp) => (OwnedRef(simp), context.updated(x, ReadOnlyRef(simp)))
                         case _ => (t, context)
                     }
                     case None =>
                         logError(s"Variable $x undefined")
                         (BottomType(), context)
                 }
             case NumLiteral(value: Int) => (IntType(), context)
             case StringLiteral(value: String) => (StringType(), context)
             case TrueLiteral() => (BoolType(), context)
             case FalseLiteral() => (BoolType(), context)
             case This() =>
                 val baseType = insideOfContract match {
                     case Left(s) => StateType(s.getContract.getAst.name, s.getAst.name)
                     case Right(c) => ContractType(c.getAst.name)
                 }
                 insideOfMethod match {
                     // if we're in a transaction, we can consider [this] to be [owned]
                     case Left(tx) => (OwnedRef(baseType), context)
                     // if we're in a function, [this] must be deemed [readonly]
                     case Right(fun) => (ReadOnlyRef(baseType), context)
                 }
             case Conjunction(e1: Expression, e2: Expression) =>
                 assertOperationType(e1, e2, BoolType())
             case Disjunction(e1: Expression, e2: Expression) =>
                 assertOperationType(e1, e2, BoolType())
             case LogicalNegation(e: Expression) =>
                 assertTypeEquality(e, BoolType(), context)
             case Add(e1: Expression, e2: Expression) =>
                 assertOperationType(e1, e2, IntType())
             case Subtract(e1: Expression, e2: Expression) =>
                 assertOperationType(e1, e2, IntType())
             case Divide(e1: Expression, e2: Expression) =>
                 assertOperationType(e1, e2, IntType())
             case Multiply(e1: Expression, e2: Expression) =>
                 assertOperationType(e1, e2, IntType())
             case Equals(e1: Expression, e2: Expression) =>
                 val (t1, c1) = checkExpr(insideOfMethod, insideOfContract, context, e1)
                 val (t2, c2) = checkExpr(insideOfMethod, insideOfContract, c1, e2)
                 if (t1 == t2) (t1, c2) else {
                     logError(f"Expressions '$e1' and '$e2' do not have same type")
                     (BottomType(), c2)
                 }
             case GreaterThan(e1: Expression, e2: Expression) =>
                 assertComparisonType(e1, e2)
             case GreaterThanOrEquals(e1: Expression, e2: Expression) =>
                 assertComparisonType(e1, e2)
             case LessThan(e1: Expression, e2: Expression) =>
                 assertComparisonType(e1, e2)
             case LessThanOrEquals(e1: Expression, e2: Expression) =>
                 assertComparisonType(e1, e2)
             case NotEquals(e1: Expression, e2: Expression) =>
                 val (t1, c1) = checkExpr(insideOfMethod, insideOfContract, context, e1)
                 val (t2, c2) = checkExpr(insideOfMethod, insideOfContract, c1, e2)
                 if (t1 == t2) (t1, c2) else {
                     logError(f"Expressions '$e1' and '$e2' do not have same type")
                     (BottomType(), c2)
                 }
             case Dereference(e: Expression, name: String) =>
                 val (t, cPrime) = checkExpr(insideOfMethod, insideOfContract, context, e)
                 t match {
                     case ContractType(contractName) => val contract = progInfo.getContract(contractName).get
                         contract.getField(name) match {
                             case Some(f) => (translateType(f.typ), cPrime)
                             case None =>
                                 logError(s"$contractName has no field named '$name'")
                                 (BottomType(), context)
                         }
                     case StateType(stateName, contractName) => val contract = progInfo.getContract(contractName).get
                         contract.getState(stateName).get.getField(name) match {
                             case Some(f) => (translateType(f.typ), cPrime)
                             case None =>
                                 logError(s"$contractName has no field named '$name'")
                                 (BottomType(), context)
                         }
                 }

             case LocalInvocation(name: String, args: Seq[Expression]) =>
                 val contract = insideOfContract match {
                 case Left(s) => s.getContract
                 case Right(c) => c
             }
                 val (txLookup, funLookup) = context("this") match {
                     case StateType(_, sName) =>
                         (contract.getState(sName).get.getFunction(name),
                           contract.getState(sName).get.getTransaction(name))
                     case _ => (contract.getFunction(name), contract.getTransaction(name))
                 }

                 val (spec, ret) = (txLookup, funLookup) match {
                     case (None, None) =>
                         logError(s"No function or transaction named $name found")
                         return (BottomType(), context)
                     case (_, Some(Transaction(_, txArgs, txRet, _, _))) => (txArgs, txRet)
                     case (Some(Func(_, funArgs, funRet, _)), _) => (funArgs, funRet)
                 }


                 //checkArgs

                 ret match {
                     case Some(rType) => (translateType(rType), context)
                     case None => (BottomType(), context)
                 }

             case Invocation(recipient: Expression, name: String, args: Seq[Expression]) =>
                 val (recipType, cPrime) = checkExpr(insideOfMethod, insideOfContract, context, recipient)
                 val (tx, fun) = recipType match {
                     case ContractType(contractName) =>
                         val contract = progInfo.getContract(contractName).get
                         (contract.getTransaction(name), contract.getFunction(name))
                     case StateType(stateName, contractName) =>
                         val contract = progInfo.getContract(contractName).get
                         (contract.getState(stateName).get.getTransaction(name),
                          contract.getState(stateName).get.getFunction(name))
                 }

                 val (spec, ret) = (tx, fun) match {
                     case (None, None) =>
                         logError(s"No function or transaction named $name found")
                         return (BottomType(), context)
                     case (_, Some(Transaction(_, txArgs, txRet, _, _))) => (txArgs, txRet)
                     case (Some(Func(_, funArgs, funRet, _)), _) => (funArgs, funRet)
                 }

                 //checkArgs

                 ret match {
                     case Some(rType) => (translateType(rType), context)
                     case None => (BottomType(), context)
                 }

             case Construction(name: String, args: Seq[Expression]) =>
                 progInfo.getContract(name) match {
                     case Some(c) =>
                         //checkArgs
                         c.getAst.mod match {
                             case Some(IsOwned) => (OwnedRef(ContractType(name)), context)
                             case Some(IsShared) => (SharedRef(ContractType(name)), context)
                             case Some(IsMain) => (SharedRef(ContractType(name)), context)// TODO: is main contract shared?
                             case None => (SharedRef(ContractType(name)), context)// TODO: what goes here?
                         }
                     case None =>
                         logError(s"Contract '$name' does not exist")
                         (BottomType(), context)
                 }


             // todo
         }
    }


    private def checkExprs(
                                    insideOfMethod: Either[Transaction, Func],
                                    insideOfContract: Either[IndexedState, IndexedContract],
                                    context: Context,
                                    es: Seq[Expression]
                                ): (Seq[Type], Context) = {
        val types = new ListBuffer[Type]()
        var contextPrime = context
        for (e <- es) {
            val (t, contextPrime2) =
                checkExpr(insideOfMethod, insideOfContract, contextPrime, e)
            contextPrime = contextPrime2
            types.append(t)
        }
        (types, contextPrime)
    }

    private def checkStatementSequence(
                                          insideOfMethod: Either[Transaction, Func],
                                          context: Context,
                                          s: Seq[Statement]
                                      ): Context = {
        s.foldLeft(context)((prevContext: Context, s: Statement) =>
                checkStatement(insideOfMethod, prevContext, s))
    }

    private def mergeContext(context1: Context, context2: Context): Context = {
        var mergedContext = new TreeMap[String, Type]()

        val onlyIn1: Set[String] = context1.keys.toSet.diff(context2.keys.toSet)
        val onlyIn2: Set[String] = context2.keys.toSet.diff(context1.keys.toSet)
        val inBoth = context1.keys.toSet.intersect(context2.keys.toSet)

        for (x <- inBoth) {
            val t1 = context1(x)
            val t2 = context2(x)
            upperBound(t1, t2) match {
                case Some(u) => mergedContext = mergedContext.updated(x, u)
                case None =>
                    logError(s"Variable $x is incompatibly typed as both $t1 and $t2 after branch")
            }
        }

        for (x <- onlyIn1) {
            context1(x) match {
                case OwnedRef(_) =>
                    logError(s"Variable $x is owned in at least one branch, but is dropped in others")
                case _ => ()
            }
        }

        for (x <- onlyIn2) {
            context2(x) match {
                case OwnedRef(_) =>
                    logError(s"Variable $x is owned in at least one branch, but is dropped in others")
                case _ => ()
            }
        }

        mergedContext
    }

    // returns [Some(err)] if [spec] and [args] match, [None] if they do
    private def checkArgs(spec: Seq[VariableDecl], args: Seq[Type]): Option[Seq[Error]] = {
        val (specL, argsL) = (spec.length, args.length)
        if (specL > argsL) {
            Some(s"Too few arguments: expected $specL but only found $argsL"::Nil)
        } else if (specL < argsL) {
            Some(s"Too many arguments: expected $specL but found $argsL"::Nil)
        } else {
            val specList = spec.toIterator
            var errList: List[Error] = Nil
            for (argType <- args) {
                val expectedType = translateType(specList.next().typ)
                if (!subTypeOf(argType, expectedType)) {
                    errList = s"Type $argType cannot be used as $expectedType"::errList
                }
            }
            Some(errList)
        }
    }

    private def assertArgsCorrect(specs: Seq[Seq[VariableDecl]], args: Seq[Type]): Unit = {
        var errs: List[Error] = Nil
        for (spec <- specs) {
            checkArgs(spec, args) match {
                case None => return
                case Some(newErrs) => errs = newErrs.toList ++ errs
            }
        }
        errs.foreach(logError)
    }

    private def getThisIndexed(context: Context): Either[IndexedState, IndexedContract] = {
        extractSimpleType(context("this")) match {
            case Some(ContractType(c)) => Right(progInfo.getContract(c).get)
            case Some(StateType(c, s)) => Left(progInfo.getContract(c).get.getState(s).get)
            case _ => throw new Exception() // shouldn't happen
        }
    }

    private def getThisIndexedContract(context: Context): IndexedContract = {
        getThisIndexed(context).fold(_.getContract, identity)
    }

    private def checkStatement(
                                  insideOfMethod: Either[Transaction, Func],
                                  context: Context,
                                  s: Statement
                              ): Context = {

        val checkExpr = (context: Context, e: Expression) =>
            this.checkExpr(insideOfMethod, getThisIndexed(context), context, e)
        val checkExprs = (context: Context, es: Seq[Expression]) =>
            this.checkExprs(insideOfMethod, getThisIndexed(context), context, es)

        s match {
            case VariableDecl(typ: AstType, varName: String) =>
                context.updated(varName, translateType(typ))

            case VariableDeclWithInit(typ: AstType, varName: String, e: Expression) =>
                val (t, contextPrime) = checkExpr(context, e)
                val tDecl = translateType(typ)
                assertSubType(t, tDecl)
                contextPrime.updated(varName, tDecl)

            case Return =>
                insideOfMethod match {
                    /* the tx/function must have no return type */
                    case Left(Transaction(_,_, None ,_,_)) | Right(Func(_,_, None ,_)) => context
                    case _ =>
                        logError("Must return a value of the specified return type")
                        context

                }

            case ReturnExpr(e: Expression) =>
                val (t, contextPrime) = checkExpr(context, e)
                val tRet = insideOfMethod match {
                    /* must be no return type */
                    case Left(Transaction(_, _, Some(astType), _, _)) =>
                        translateType(astType)
                    case Right(Func(_, _, Some(astType), _)) =>
                        translateType(astType)
                    case _ =>
                        logError("Cannot return a value for a method with no return type")
                        return contextPrime
                }
                assertSubType(t, tRet)
                contextPrime

            case Transition(newStateName: String, updates: Seq[(Variable, Expression)]) =>
                val (cName, sName) = extractSimpleType(context("this")) match {
                    case Some(StateType(ct, st)) => (ct, st)
                    case _ =>
                        logError("'this' must be typed to a particular state to transition")
                        return context
                }

                val indexedContract = getThisIndexedContract(context)
                val indexedOldState = indexedContract.getState(sName).get

                if (indexedContract.getState(newStateName).isEmpty) {
                    logError(s"State $newStateName not found in contract $cName")
                    return context
                }

                val indexedNewState = indexedContract.getState(newStateName).get

                val oldFields = indexedOldState.getAst.declarations
                    .filter(_.isInstanceOf[Field])
                    .map(_.asInstanceOf[Field].fieldName)
                val newFields = indexedNewState.getAst.declarations
                    .filter(_.isInstanceOf[Field])
                    .map(_.asInstanceOf[Field].fieldName)

                val toInitialize = newFields.toSet - oldFields.toSet

                if (updates.map(_._1.x).toSet != toInitialize) {
                    logError(s"Transition from $sName to $newStateName must update exactly the following set of" +
                             s" fields: $toInitialize")
                }

                var types = new ListBuffer[Type]()
                types = BottomType() +: types

                var contextPrime = context
                for ((Variable(f), e) <- updates) {
                    val (t, contextPrime2) = checkExpr(contextPrime, e)
                    contextPrime = contextPrime2
                    val fieldType = translateType(indexedNewState.getField(f).get.typ)
                    assertSubType(t, fieldType)
                }

                val newType = updateSimpleType(context("this"), StateType(cName, newStateName))
                contextPrime.updated("this", newType)

            case Assignment(assignTo: Expression, e: Expression) =>
                val (t, contextPrime) = checkExpr(context, e)
                assignTo match {

                    // assigment is of the form "x = e"
                    case Variable(x) =>
                        val contextType = context.get(s"$x")
                        if (contextType.isEmpty) logError(s"Variable $x not found in context")
                        else assertSubType(t, contextType.get)
                        contextPrime

                    // assignment is of the form "e1.f = e2"
                    case Dereference(e, f) =>
                        val (derefType, contextPrime2) = checkExpr(contextPrime, e)
                        val fieldType = extractSimpleType(derefType) match {
                            // [e] is of contract type
                            case Some(ContractType(cName)) =>

                                val lookup = progInfo.getContract(cName)
                                    .flatMap(_.getField(f))

                                if (lookup.isEmpty) {
                                    logError(s"Field $f not found in contract $cName")
                                    return contextPrime2
                                }
                                translateType(lookup.get.typ)

                            // [e] is of state type
                            case Some(StateType(cName, sName)) =>

                                val lookup = progInfo.getContract(cName)
                                    .flatMap(_.getState(sName))
                                    .flatMap(_.getField(f))

                                if (lookup.isEmpty) {
                                    logError(s"Field $f not found in state $cName.$sName")
                                    return contextPrime2
                                }
                                translateType(lookup.get.typ)

                            // [e] is a primitive type
                            case None =>
                                logError(s"Cannot dereference expression $e of type $derefType")
                                return contextPrime2
                        }

                        assertSubType(t, fieldType)
                        contextPrime2

                    // assignment target is neither a variable nor a field
                    case _ =>
                        logError("Assignment target must be a local variable or a field")
                        contextPrime
                }

            case Throw() => context

            case If(eCond: Expression, s: Seq[Statement]) =>
                val (t, contextPrime) = checkExpr(context, eCond)
                assertSubType(t, BoolType())
                checkStatementSequence(insideOfMethod, contextPrime, s)

            case IfThenElse(eCond: Expression, s1: Seq[Statement], s2: Seq[Statement]) =>
                val (t, contextPrime) = checkExpr(context, eCond)
                assertSubType(t, BoolType())
                val contextIfTrue =
                    checkStatementSequence(insideOfMethod, contextPrime, s1)
                val contextIfFalse =
                    checkStatementSequence(insideOfMethod, contextPrime, s2)
                mergeContext(contextIfFalse, contextIfTrue)

            case TryCatch(s1: Seq[Statement], s2: Seq[Statement]) =>
                val contextIfTry =
                    checkStatementSequence(insideOfMethod, context, s1)
                val contextIfCatch =
                    checkStatementSequence(insideOfMethod, context, s2)
                mergeContext(contextIfTry, contextIfCatch)

            case Switch(e: Expression, cases: Seq[SwitchCase]) =>
                val (t, contextPrime) = checkExpr(context, e)
                val indexedContract = getThisIndexedContract(contextPrime)

                getThisIndexed(context).fold(
                    st => {
                            val sName = st.getAst.name
                            logError(s"Expression $e is known to be in state " +
                                     s"$sName: a dynamic check is not needed")
                        },
                    _ => ()
                )

                var mergedContext = contextPrime
                for (SwitchCase(sName, body) <- cases) {
                    val newThisTypeSimple = indexedContract.getState(sName) match {
                        case Some(indexedState) =>
                            StateType(indexedContract.getAst.name, indexedState.getAst.name)
                        case None =>
                            logError(s"State $sName not found")
                            ContractType(indexedContract.getAst.name)
                    }

                    val newThisType = updateSimpleType(context("this"), newThisTypeSimple)

                    val startContext = contextPrime.updated("this", newThisType)
                    val endContext = checkStatementSequence(insideOfMethod, startContext, body)
                    mergedContext = mergeContext(mergedContext, endContext)
                }

                mergedContext

            case LocalInvocation(name: String, args: Seq[Expression]) =>
                val contract = getThisIndexedContract(context)
                val (txLookup, funLookup) = extractSimpleType(context("this")) match {
                    case Some(StateType(_, sName)) =>
                        (contract.getState(sName).get.getFunction(name),
                         contract.getState(sName).get.getTransaction(name))
                    case _ => (contract.getFunction(name), contract.getTransaction(name))
                }

                val (spec, ret) = (txLookup, funLookup) match {
                    case (None, None) =>
                        logError(s"No function or transaction named $name found")
                        return context
                    case (_, Some(Transaction(_, txArgs, txRet, _, _))) => (txArgs, txRet)
                    case (Some(Func(_, funArgs, funRet, _)), _) => (funArgs, funRet)
                }

                val (types, contextPrime) = checkExprs(context, args)
                assertArgsCorrect(spec::Nil, types)

                if (ret.isDefined && translateType(ret.get).isInstanceOf[OwnedRef]) {
                    logError(s"Call to $name leaks ownership of the return value")
                }

                contextPrime

            case Invocation(recipient: Expression, name: String, args: Seq[Expression]) =>

                val (tRecipient, contextPrime) = checkExpr(context, recipient)
                val (txLookup, funLookup) = extractSimpleType(tRecipient) match {
                    case Some(StateType(cName, sName)) =>
                        val contract = progInfo.getContract(cName).get
                        (contract.getState(sName).get.getFunction(name),
                            contract.getState(sName).get.getTransaction(name))
                        contract.getFunction(name)
                    case Some(ContractType(cName)) =>
                        val contract = progInfo.getContract(cName).get
                        (contract.getFunction(name), contract.getTransaction(name))
                    case _ =>
                        logError(s"Cannot invoke functions or transactions on type $tRecipient")
                        return contextPrime
                }

                val (spec, ret) = (txLookup, funLookup) match {
                    case (None, None) =>
                        logError(s"No function or transaction named $name found")
                        return context
                    case (Some(Transaction(_, sp, rt, _, _)), _) => (sp, rt)
                    case (_, Some(Func(_, sp, rt, _))) => (sp, rt)
                }

                val (types, contextPrime2) = checkExprs(context, args)
                assertArgsCorrect(spec::Nil, types)

                if (ret.isDefined && translateType(ret.get).isInstanceOf[OwnedRef]) {
                    logError(s"Call to $name leaks ownership of the return value")
                }

                contextPrime2

            case Construction(name: String, args: Seq[Expression]) =>
                val constructors = progInfo.getContract(name) match {
                    case None =>
                        logError(s"Cannot find contract with name $name")
                        return context
                    case Some(contract) =>
                        contract.getConstructors
                }

                val (argTypes, contextPrime) = checkExprs(context, args)
                assertArgsCorrect(constructors.map(_.args), argTypes)

                contextPrime

            case expr =>
                logError(s"Statement $expr has no side effects")
                context
        }
    }

    private def checkSimpleType(st: SimpleType): Option[String] = {
        st match {
            case ContractType(name) =>
                val lookup = progInfo.getContract(name)
                if (lookup.isEmpty) Some(s"Couldn't find a contract named $name")
                else None
            case StateType(cName, sName) =>
                val ctLookup = progInfo.getContract(cName)
                if (ctLookup.isEmpty) return Some(s"Couldn't find a contract named $cName")
                val stLookup = ctLookup.get.getState(sName)
                if (stLookup.isEmpty) return Some(s"Couldn't find a state named $sName in contract $cName")
                None
        }
    }

    private def checkField(field: Field): Unit = {
        translateType(field.typ) match {
            case OwnedRef(simple) => checkSimpleType(simple)

            case SharedRef(StateType(_, _)) =>
                logError(s"State-specific types are not safe for 'shared' references")
            case SharedRef(simple) => checkSimpleType(simple)

            case ReadOnlyRef(StateType(_, _)) =>
                logError(s"State-specific types are not safe for 'readonly' references")
            case ReadOnlyRef(simple) => checkSimpleType(simple)

            case _ => None
        }
    }

    private def checkTransaction(
                                    tx: Transaction,
                                    insideOfContract: Either[IndexedState, IndexedContract]
                                ): Unit = {
        var initContext = new TreeMap[String, Type]()

        for (arg <- tx.args) {
            initContext = initContext.updated(arg.varName, translateType(arg.typ))
        }

        val thisType = insideOfContract match {
            case Left(indexed) =>
                OwnedRef(StateType(indexed.getContract.getAst.name, indexed.getAst.name))
            case Right(indexed) =>
                OwnedRef(ContractType(indexed.getAst.name))
        }
        val cName = insideOfContract.fold(_.getContract.getAst.name, _.getAst.name)

        initContext = initContext.updated("this", thisType)

        val outputContext =
            checkStatementSequence(Left(tx), initContext, tx.body)

        assertSubType(outputContext("this"), OwnedRef(ContractType(cName)))

        for ((x, t) <- outputContext) {
            if (t.isInstanceOf[OwnedRef] && x != "this") {
                logError(s"Variable $x holds ownership, but is unused at the end of the transaction")
            }
        }

        // todo: analyze that there is a return in every branch
    }

    private def checkFunc(func: Func, insideOf: Contract): Unit = {
        None // todo
    }

    private def checkState(insideOf: IndexedContract, state: State): Unit = {
        val indexed = insideOf.getState(state.name).get
        for (decl <- state.declarations) {
            decl match {
                case t@Transaction(_,_,_,_,_) => checkTransaction(t, Left(indexed))
                case f@Field(_,_) => checkField(f)
                case _ => () // TODO
            }
        }
    }

    private def checkContract(contract: Contract): Unit = {
        val indexed = progInfo.getContract(contract.name).get
        for (decl <- contract.declarations) {
            decl match {
                case t@Transaction(_,_,_,_,_) => checkTransaction(t, Right(indexed))
                case s@State(_,_) => checkState(indexed, s)
                case f@Field(_,_) => checkField(f)
                case _ => () // TODO
            }
        }
    }

    private def indexDecl(decls: Seq[Declaration]
                         ): (Map[String, Field], Map[String, Transaction], Map[String, Func]) = {
        var fieldLookup = new TreeMap[String, Field]()
        var txLookup = new TreeMap[String, Transaction]()
        var funLookup = new TreeMap[String, Func]()

        for (decl <- decls) {
            decl match {
                case f@Field(_, name) => fieldLookup = fieldLookup.updated(name, f)
                case t@Transaction(name, _, _, _, _) => txLookup = txLookup.updated(name, t)
                case f@Func(name, _, _, _) => funLookup = funLookup.updated(name, f)
                case _ => ()
            }
        }

        (fieldLookup, txLookup, funLookup)
    }

    private def indexState(state: State, insideOf: IndexedContract): IndexedState = {
        val (fieldLookup, txLookup, funLookup) = indexDecl(state.declarations)

        new IndexedState(state, insideOf, fieldLookup, txLookup, funLookup)
    }

    private def indexContract(contract: Contract): IndexedContract = {
        val (fieldLookup, txLookup, funLookup) = indexDecl(contract.declarations)

        /* this is mutable essentially in order to easily allow the construction of a circular reference between
         * an [IndexedState] object and its containing [IndexedContract] */
        val stateLookup = new collection.mutable.HashMap[String, IndexedState]()

        val indexed = new IndexedContract(contract, stateLookup, fieldLookup, txLookup, funLookup)

        /* now that we have the [IndexedContract], we index states and put them in the map */

        for (decl <- contract.declarations) {
            decl match {
                case s@State(name, _) => stateLookup.put(name, indexState(s, indexed))
                case _ => ()
            }
        }

        indexed
    }

    /* this doesn't actually check anything, but indexes data by name so that searching for a
     * contract/field/tx/function is easy/fast */
    private def indexProgram(program: Program): Unit = {
        var contractLookup = new TreeMap[String, IndexedContract]
        for (contract <- program.contracts) {
            contractLookup = contractLookup.updated(contract.name, indexContract(contract))
        }

        progInfo = new IndexedProgram(program, contractLookup)
    }

    /* [true] if no type errors, [false] otherwise */
    def checkProgram(program: Program): Boolean = {
        indexProgram(program)
        for (contract <- program.contracts) {
            checkContract(contract)
        }

        for (err <- errors.reverse) println(err)

        errors.isEmpty
    }
}<|MERGE_RESOLUTION|>--- conflicted
+++ resolved
@@ -33,8 +33,6 @@
     def getAst: State = state
 
     def getContract: IndexedContract = insideOf
-
-    def getContract = insideOf
 
     def getField(name: String): Option[Field] = {
         fieldLookup.get(name) match {
@@ -230,10 +228,10 @@
 
         /* returns [t] if [e : t], otherwise returns BottomType */
         def assertTypeEquality(e: Expression, t: Type, c: Context): (Type, Context) = {
-            val (tPrime, cPrime) = checkExpr(insideOfMethod, insideOfContract, c, e)
-            if (t == tPrime) (t, cPrime) else {
+            val (tPrime, contextPrime) = checkExpr(insideOfMethod, insideOfContract, c, e)
+            if (t == tPrime) (t, contextPrime) else {
                 logError(f"$e must have type $t")
-                (BottomType(), cPrime)
+                (BottomType(), contextPrime)
             }
         }
 
@@ -252,17 +250,6 @@
             }  else (BoolType(), c2)
         }
 
-<<<<<<< HEAD
-=======
-        def checkArgsTx(tx: Transaction, args: Seq[Expression], context: Context): Context = {
-            context
-        }
-
-        def checkArgsFun(fun: Func, args: Seq[Expression], context: Context): Context = {
-            context
-        }
-
->>>>>>> 05677d2b
          e match {
              case Variable(x: String) =>
                  context get x match {
@@ -326,22 +313,25 @@
                      (BottomType(), c2)
                  }
              case Dereference(e: Expression, name: String) =>
-                 val (t, cPrime) = checkExpr(insideOfMethod, insideOfContract, context, e)
-                 t match {
-                     case ContractType(contractName) => val contract = progInfo.getContract(contractName).get
+                 val (t, contextPrime) = checkExpr(insideOfMethod, insideOfContract, context, e)
+                 extractSimpleType(t) match {
+                     case Some(ContractType(contractName)) => val contract = progInfo.getContract(contractName).get
                          contract.getField(name) match {
-                             case Some(f) => (translateType(f.typ), cPrime)
+                             case Some(f) => (translateType(f.typ), contextPrime)
                              case None =>
                                  logError(s"$contractName has no field named '$name'")
                                  (BottomType(), context)
                          }
-                     case StateType(stateName, contractName) => val contract = progInfo.getContract(contractName).get
+                     case Some(StateType(stateName, contractName)) => val contract = progInfo.getContract(contractName).get
                          contract.getState(stateName).get.getField(name) match {
-                             case Some(f) => (translateType(f.typ), cPrime)
+                             case Some(f) => (translateType(f.typ), contextPrime)
                              case None =>
                                  logError(s"$contractName has no field named '$name'")
                                  (BottomType(), context)
                          }
+                     case _ =>
+                         logError(s"Cannot dereference on type $t")
+                         return (BottomType(), contextPrime)
                  }
 
              case LocalInvocation(name: String, args: Seq[Expression]) =>
@@ -349,8 +339,8 @@
                  case Left(s) => s.getContract
                  case Right(c) => c
              }
-                 val (txLookup, funLookup) = context("this") match {
-                     case StateType(_, sName) =>
+                 val (txLookup, funLookup) = extractSimpleType(context("this")) match {
+                     case Some(StateType(_, sName)) =>
                          (contract.getState(sName).get.getFunction(name),
                            contract.getState(sName).get.getTransaction(name))
                      case _ => (contract.getFunction(name), contract.getTransaction(name))
@@ -365,57 +355,61 @@
                  }
 
 
-                 //checkArgs
+                 val (argTypes, contextPrime) = checkExprs(insideOfMethod, insideOfContract, context, args)
+                 assertArgsCorrect(spec::Nil, argTypes)
 
                  ret match {
-                     case Some(rType) => (translateType(rType), context)
-                     case None => (BottomType(), context)
+                     case Some(rType) => (translateType(rType), contextPrime)
+                     case None => (BottomType(), contextPrime)
                  }
 
              case Invocation(recipient: Expression, name: String, args: Seq[Expression]) =>
-                 val (recipType, cPrime) = checkExpr(insideOfMethod, insideOfContract, context, recipient)
-                 val (tx, fun) = recipType match {
-                     case ContractType(contractName) =>
+                 val (recipType, contextPrime) = checkExpr(insideOfMethod, insideOfContract, context, recipient)
+                 val (tx, fun) = extractSimpleType(recipType) match {
+                     case Some(ContractType(contractName)) =>
                          val contract = progInfo.getContract(contractName).get
                          (contract.getTransaction(name), contract.getFunction(name))
-                     case StateType(stateName, contractName) =>
+                     case Some(StateType(stateName, contractName)) =>
                          val contract = progInfo.getContract(contractName).get
                          (contract.getState(stateName).get.getTransaction(name),
                           contract.getState(stateName).get.getFunction(name))
+                     case _ =>
+                         logError(s"Cannot invoke functions or transactions on type $recipType")
+                         return (BottomType(), contextPrime)
                  }
 
                  val (spec, ret) = (tx, fun) match {
                      case (None, None) =>
                          logError(s"No function or transaction named $name found")
                          return (BottomType(), context)
-                     case (_, Some(Transaction(_, txArgs, txRet, _, _))) => (txArgs, txRet)
-                     case (Some(Func(_, funArgs, funRet, _)), _) => (funArgs, funRet)
-                 }
-
-                 //checkArgs
+                     case (Some(Transaction(_, txArgs, txRet, _, _)), _) => (txArgs, txRet)
+                     case (_, Some(Func(_, funArgs, funRet, _))) => (funArgs, funRet)
+                 }
+
+                 val (argTypes, contextPrime2) = checkExprs(insideOfMethod, insideOfContract, context, args)
+                 assertArgsCorrect(spec::Nil, argTypes)
 
                  ret match {
-                     case Some(rType) => (translateType(rType), context)
-                     case None => (BottomType(), context)
+                     case Some(rType) => (translateType(rType), contextPrime2)
+                     case None => (BottomType(), contextPrime2)
                  }
 
              case Construction(name: String, args: Seq[Expression]) =>
                  progInfo.getContract(name) match {
                      case Some(c) =>
-                         //checkArgs
+                         val (argTypes, contextPrime) = checkExprs(insideOfMethod, insideOfContract, context, args)
+                         val constrSpecs = c.getConstructors.map(constr => constr.args)
+                         assertArgsCorrect(constrSpecs, argTypes)
                          c.getAst.mod match {
                              case Some(IsOwned) => (OwnedRef(ContractType(name)), context)
                              case Some(IsShared) => (SharedRef(ContractType(name)), context)
-                             case Some(IsMain) => (SharedRef(ContractType(name)), context)// TODO: is main contract shared?
-                             case None => (SharedRef(ContractType(name)), context)// TODO: what goes here?
+                             case Some(IsMain) => (SharedRef(ContractType(name)), context)// is main contract shared?
+                             case None => (SharedRef(ContractType(name)), context)// what goes here?
                          }
                      case None =>
                          logError(s"Contract '$name' does not exist")
                          (BottomType(), context)
                  }
-
-
-             // todo
          }
     }
 
@@ -482,7 +476,7 @@
         mergedContext
     }
 
-    // returns [Some(err)] if [spec] and [args] match, [None] if they do
+    // returns [Some(err)] if [spec] and [args] don't match, [None] if they do
     private def checkArgs(spec: Seq[VariableDecl], args: Seq[Type]): Option[Seq[Error]] = {
         val (specL, argsL) = (spec.length, args.length)
         if (specL > argsL) {
