<?xml version="1.0" encoding="UTF-8"?>
<module external.linked.project.id="obsidian" external.linked.project.path="$MODULE_DIR$/../.." external.root.project.path="$MODULE_DIR$/../.." external.system.id="SBT" type="JAVA_MODULE" version="4">
  <component name="NewModuleRootManager" LANGUAGE_LEVEL="JDK_1_8">
    <output url="file://$MODULE_DIR$/../../target/scala-2.11/classes" />
    <output-test url="file://$MODULE_DIR$/../../target/scala-2.11/test-classes" />
    <exclude-output />
    <content url="file://$MODULE_DIR$/../..">
      <sourceFolder url="file://$MODULE_DIR$/../../src/main/java" isTestSource="false" />
      <sourceFolder url="file://$MODULE_DIR$/../../src/main/scala" isTestSource="false" />
      <sourceFolder url="file://$MODULE_DIR$/../../src/main/scala-2.11" isTestSource="false" />
      <sourceFolder url="file://$MODULE_DIR$/../../target/scala-2.11/src_managed/main" isTestSource="false" />
      <sourceFolder url="file://$MODULE_DIR$/../../src/test/java" isTestSource="true" />
      <sourceFolder url="file://$MODULE_DIR$/../../src/test/scala" isTestSource="true" />
      <sourceFolder url="file://$MODULE_DIR$/../../src/test/scala-2.11" isTestSource="true" />
      <sourceFolder url="file://$MODULE_DIR$/../../target/scala-2.11/src_managed/test" isTestSource="true" />
      <sourceFolder url="file://$MODULE_DIR$/../../src/main/resources" type="java-resource" />
      <sourceFolder url="file://$MODULE_DIR$/../../target/scala-2.11/resource_managed/main" type="java-resource" />
      <sourceFolder url="file://$MODULE_DIR$/../../src/test/resources" type="java-test-resource" />
      <sourceFolder url="file://$MODULE_DIR$/../../target/scala-2.11/resource_managed/test" type="java-test-resource" />
      <excludeFolder url="file://$MODULE_DIR$/../../target" />
    </content>
    <orderEntry type="inheritedJdk" />
    <orderEntry type="sourceFolder" forTests="false" />
    <orderEntry type="module-library">
      <library name="SBT: unmanaged-jars">
        <CLASSES>
          <root url="jar://$MODULE_DIR$/../../lib/jcodemodel-3.0.0-SNAPSHOT.jar!/" />
        </CLASSES>
        <JAVADOC />
        <SOURCES />
      </library>
    </orderEntry>
    <orderEntry type="library" name="SBT: org.scala-lang.modules:scala-parser-combinators_2.11:1.0.5:jar" level="project" />
    <orderEntry type="library" scope="TEST" name="SBT: org.scalatest:scalatest_2.11:3.0.1:jar" level="project" />
    <orderEntry type="library" scope="TEST" name="SBT: org.scala-lang.modules:scala-xml_2.11:1.0.5:jar" level="project" />
    <orderEntry type="library" name="SBT: org.scala-lang:scala-library:2.11.9:jar" level="project" />
    <orderEntry type="library" scope="TEST" name="SBT: org.hamcrest:hamcrest-core:1.3:jar" level="project" />
    <orderEntry type="library" scope="TEST" name="SBT: junit:junit:4.12:jar" level="project" />
<<<<<<< HEAD
    <orderEntry type="library" name="scala-sdk-2.11.8" level="application" />
=======
    <orderEntry type="library" scope="TEST" name="SBT: org.scala-lang:scala-reflect:2.11.9:jar" level="project" />
    <orderEntry type="library" scope="TEST" name="SBT: org.scalactic:scalactic_2.11:3.0.1:jar" level="project" />
>>>>>>> 566620d0
  </component>
</module><|MERGE_RESOLUTION|>--- conflicted
+++ resolved
@@ -36,11 +36,8 @@
     <orderEntry type="library" name="SBT: org.scala-lang:scala-library:2.11.9:jar" level="project" />
     <orderEntry type="library" scope="TEST" name="SBT: org.hamcrest:hamcrest-core:1.3:jar" level="project" />
     <orderEntry type="library" scope="TEST" name="SBT: junit:junit:4.12:jar" level="project" />
-<<<<<<< HEAD
     <orderEntry type="library" name="scala-sdk-2.11.8" level="application" />
-=======
     <orderEntry type="library" scope="TEST" name="SBT: org.scala-lang:scala-reflect:2.11.9:jar" level="project" />
     <orderEntry type="library" scope="TEST" name="SBT: org.scalactic:scalactic_2.11:3.0.1:jar" level="project" />
->>>>>>> 566620d0
   </component>
 </module>