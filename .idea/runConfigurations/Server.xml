--- conflicted
+++ resolved
@@ -1,10 +1,6 @@
 <component name="ProjectRunConfigurationManager">
   <configuration default="false" name="Server" type="SbtRunConfiguration" factoryName="SBT Task">
-<<<<<<< HEAD
-    <setting name="tasks" value="&quot;run --verbose --dump-debug obs_output --output-path obs_output resources/tests/Reentrant.obs&quot;" />
-=======
     <setting name="tasks" value="&quot;run --verbose --dump-debug obs_output --output-path obs_output resources/tests/type_checker_tests/StartState.obs&quot;" />
->>>>>>> 2464ded8
     <setting name="vmparams" value="-Xms512M -Xmx1024M -Xss1M -XX:+CMSClassUnloadingEnabled" />
     <setting name="workingDir" value="$PROJECT_DIR$" />
     <envs />
