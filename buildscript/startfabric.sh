--- conflicted
+++ resolved
@@ -79,54 +79,27 @@
 
 sleep $BETWEEN_PAUSE
 
-<<<<<<< HEAD
-echo $CNORM'====== CREATE CHANNEL ======='
-sleep $ENTER_PAUSE
-peer channel create $PEERFLAGS -c ch1 -o localhost:7050 2>&1 | sed "s/^/$CCHAN[make-chan] /"
-sleep 0.5
-echo $CNORM'====== CREATED CHANNEL ======'
-=======
 if [ -z "$RESTORE" ]; then
     echo $CNORM'====== CREATE CHANNEL ======='
     sleep $ENTER_PAUSE
     peer channel create -c ch1 -o localhost:7050 2>&1 | sed "s/^/$CCHAN[make-chan] /"
     sleep 0.5
     echo $CNORM'====== CREATED CHANNEL ======'
->>>>>>> 18bdefac
-
     sleep $BETWEEN_PAUSE
 
-<<<<<<< HEAD
-echo $CNORM'======= JOIN CHANNEL ========'
-sleep $ENTER_PAUSE
-peer channel join $PEERFLAGS -b ch1.block -o localhost:7050 2>&1 | sed "s/^/$CCHAN[join-chan] /"
-sleep 0.5
-echo $CNORM'====== JOINED CHANNEL ======='
-=======
     echo $CNORM'======= JOIN CHANNEL ========'
     sleep $ENTER_PAUSE
     peer channel join -b ch1.block -o localhost:7050 2>&1 | sed "s/^/$CCHAN[join-chan] /"
     sleep 0.5
     echo $CNORM'====== JOINED CHANNEL ======='
->>>>>>> 18bdefac
-
     sleep $BETWEEN_PAUSE
 
-<<<<<<< HEAD
-echo $CNORM'===== INSTALL CHAINCODE ====='
-sleep $ENTER_PAUSE
-peer chaincode install $PEERFLAGS -l java -p $CCDIR -n $CCNAME -v $CCVERSION 2>&1 | sed "s/^/$CINST[-install-] /"
-sleep 0.5
-echo $CNORM'==== CHAINCODE INSTALLED ===='
-=======
     echo $CNORM'===== INSTALL CHAINCODE ====='
     sleep $ENTER_PAUSE
     peer chaincode install -l java -p $CCDIR -n $CCNAME -v $CCVERSION 2>&1 | sed "s/^/$CINST[-install-] /"
     sleep 0.5
     echo $CNORM'==== CHAINCODE INSTALLED ===='
-
 fi
->>>>>>> 18bdefac
 
 sleep $BETWEEN_PAUSE
 
